--- conflicted
+++ resolved
@@ -15,11 +15,7 @@
     - CGO_ENABLED=0
     
   ldflags:
-<<<<<<< HEAD
-    - -s -w -X main.version={{.Version}}
-=======
     - -s -w -X main.Version={{.Version}}
->>>>>>> 86fe363f
   # GOOS list to build for.
   # For more info refer to: https://golang.org/doc/install/source#environment
   # Defaults are darwin and linux.
