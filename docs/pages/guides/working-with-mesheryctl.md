--- conflicted
+++ resolved
@@ -15,7 +15,6 @@
 - Performance management of Service Meshes and Workloads
 
 <!-- Running `reset` will remove all active container instances, prune pulled images and remove any local volumes created by starting Meshery. -->
-<<<<<<< HEAD
 
 ## Related Guides
 
@@ -28,7 +27,6 @@
 
 Use your choice of homebrew or bash to install *mesheryctl*. You only need to use one.
 
-=======
 ## Related Guides
 
 - For an exhaustive list of commands and syntax, refer to the **[`mesheryctl` Command Reference](/docs/guides/mesheryctl-commands)**.
@@ -40,7 +38,6 @@
 
 Use your choice of homebrew or bash to install *mesheryctl*. You only need to use one.
 
->>>>>>> 2160753a
 ### Homebrew
 
 Install *mesheryctl* and run Meshery on Mac with Homebrew.
@@ -128,6 +125,7 @@
 ```
 
 # Configuring Auto Completion for `mesheryctl`
+
 If you would like to have `mesheryctl` commands automatically completed for use as you use `mesheryctl`, then use the following instructions to configure automatic completion within your environment.
 
 ## Autocompletion for Bash
