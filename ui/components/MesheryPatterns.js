/* eslint-disable react/display-name */
import {
  Avatar,
  Box,
  Button,
  Dialog,
  DialogActions,
  DialogContent,
  DialogTitle,
  Divider,
  IconButton,
  NoSsr,
  TableCell,
  Tooltip,
  Typography,
} from '@material-ui/core';
import { withStyles } from '@material-ui/core/styles';
import CloseIcon from '@material-ui/icons/Close';
import DeleteIcon from '@material-ui/icons/Delete';
import FullscreenIcon from '@material-ui/icons/Fullscreen';
import GetAppIcon from '@material-ui/icons/GetApp';
import FullscreenExitIcon from '@material-ui/icons/FullscreenExit';
import SaveIcon from '@material-ui/icons/Save';
import CustomToolbarSelect from './MesheryPatterns/CustomToolbarSelect';
import { withSnackbar } from 'notistack';
import AddIcon from '@material-ui/icons/AddCircleOutline';
import React, { useContext, useEffect, useRef, useState } from 'react';
import { UnControlled as CodeMirror } from 'react-codemirror2';
import Moment from 'react-moment';
import { connect } from 'react-redux';
import { bindActionCreators } from 'redux';
import dataFetch from '../lib/data-fetch';
import { toggleCatalogContent, updateProgress } from '../lib/store';
import DesignConfigurator from '../components/configuratorComponents/MeshModel';
import { ctxUrl } from '../utils/multi-ctx';
import { generateValidatePayload, getComponentsinFile, getDecodedFile } from '../utils/utils';
import ViewSwitch from './ViewSwitch';
import CatalogFilter from './CatalogFilter';
import MesheryPatternGrid from './MesheryPatterns/MesheryPatternGridView';
import UndeployIcon from '../public/static/img/UndeployIcon';
import DoneAllIcon from '@material-ui/icons/DoneAll';
import DoneIcon from '@material-ui/icons/Done';
import PublicIcon from '@material-ui/icons/Public';
import ConfirmationModal from './ConfirmationModal';
import PublishIcon from '@material-ui/icons/Publish';
import PromptComponent, { PROMPT_VARIANTS } from './PromptComponent';
import LoadingScreen from './LoadingComponents/LoadingComponent';
import { SchemaContext } from '../utils/context/schemaSet';
import Validation from './Validation';
import { ACTIONS, FILE_OPS, MesheryPatternsCatalog, VISIBILITY } from '../utils/Enum';
import CloneIcon from '../public/static/img/CloneIcon';
import { useRouter } from 'next/router';
import Modal from './Modal';
import downloadFile from '../utils/fileDownloader';
import fetchCatalogPattern from './graphql/queries/CatalogPatternQuery';
import ConfigurationSubscription from './graphql/subscriptions/ConfigurationSubscription';
import ReusableTooltip from './reusable-tooltip';
import Pattern from '../public/static/img/drawer-icons/pattern_svg.js';
import DryRunComponent from './DryRun/DryRunComponent';
import { useNotification } from '../utils/hooks/useNotification';
import { EVENT_TYPES } from '../lib/event-types';
import _ from 'lodash';
import { getMeshModels } from '../api/meshmodel';
import { modifyRJSFSchema } from '../utils/utils';
import SearchBar from '../utils/custom-search';
import CustomColumnVisibilityControl from '../utils/custom-column';
import { ResponsiveDataTable } from '@layer5/sistent-components';
import useStyles from '../assets/styles/general/tool.styles';
import { Edit as EditIcon } from '@material-ui/icons';
import { updateVisibleColumns } from '../utils/responsive-column';
import { useWindowDimensions } from '../utils/dimension';
import InfoModal from './Modals/Information/InfoModal';
import InfoOutlinedIcon from '@material-ui/icons/InfoOutlined';
<<<<<<< HEAD
import { SortableTableCell } from './connections/common/index.js';
=======
import DefaultError from './General/error-404/index';
import CAN, { ability } from '@/utils/can';
import { keys } from '@/utils/permission_constants';
>>>>>>> c40f9a62

const genericClickHandler = (ev, fn) => {
  ev.stopPropagation();
  fn(ev);
};

const styles = (theme) => ({
  grid: {
    padding: theme.spacing(1),
  },
  tableHeader: {
    fontWeight: 'bolder',
    fontSize: 18,
  },
  muiRow: {
    '& .MuiTableRow-root': {
      cursor: 'pointer',
    },
  },
  iconPatt: {
    width: '24px',
    height: '24px',
    filter: theme.palette.secondary.brightness,
  },
  viewSwitchButton: {
    justifySelf: 'flex-end',
    paddingLeft: '1rem',
    '@media (max-width: 1450px)': {
      marginRight: '2rem',
    },
  },
  createButton: {
    display: 'flex',
    justifyContent: 'flex-start',
    alignItems: 'center',
    whiteSpace: 'nowrap',
  },
  UploadImport: {
    marginLeft: '1.5rem',
  },
  noDesignAddButton: {
    marginTop: '0.5rem',
  },
  noDesignContainer: {
    padding: '2rem',
    display: 'flex',
    justifyContent: 'center',
    alignItems: 'center',
    flexDirection: 'column',
  },
  noDesignButtons: {
    display: 'flex',
    justifyContent: 'center',
    alignItems: 'center',
    flexDirection: 'row',
  },
  noDesignPaper: {
    padding: '0.5rem',
    fontSize: '3rem',
  },
  noDesignText: {
    fontSize: '2rem',
    marginBottom: '2rem',
  },
  addIcon: {
    paddingRight: '.35rem',
  },
  visibilityImg: {
    filter: theme.palette.secondary.img,
  },
  searchAndView: {
    display: 'flex',
    alignItems: 'center',
    justifyContent: 'center',
    margin: 'auto',
    '@media (max-width: 1450px)': {
      paddingLeft: 0,
      margin: 0,
    },
  },
  searchWrapper: {
    justifySelf: 'flex-end',
    marginLeft: 'auto',
    paddingLeft: '1rem',
    display: 'flex',
    '@media (max-width: 965px)': {
      width: 'max-content',
    },
  },
  catalogFilter: {
    marginRight: '2rem',
  },
  btnText: {
    display: 'block',
    '@media (max-width: 1450px)': {
      display: 'none',
    },
  },
  backButton: {
    marginRight: theme.spacing(2),
  },
  yamlDialogTitle: {
    display: 'flex',
    alignItems: 'center',
  },
  yamlDialogTitleText: {
    flexGrow: 1,
  },
  fullScreenCodeMirror: {
    height: '100%',
    '& .CodeMirror': {
      minHeight: '300px',
      height: '100%',
    },
  },
  autoComplete: {
    width: '120px',
    minWidth: '120px',
    maxWidth: 150,
    marginRight: 'auto',
  },
  iconAvatar: {
    width: '24px',
    height: '24px',
    '& .MuiAvatar-img': {
      height: '100%',
      width: '100%',
    },
  },
  // text : {
  //   padding : "5px"
  // }
});

function TooltipIcon({ children, onClick, title, placement }) {
  return (
    <Tooltip title={title} placement={placement} arrow interactive>
      <IconButton onClick={onClick}>{children}</IconButton>
    </Tooltip>
  );
}

function YAMLEditor({ pattern, onClose, onSubmit }) {
  const classes = useStyles();
  const [yaml, setYaml] = useState('');
  const [fullScreen, setFullScreen] = useState(false);

  const toggleFullScreen = () => {
    setFullScreen(!fullScreen);
  };

  return (
    <Dialog
      onClose={onClose}
      aria-labelledby="pattern-dialog-title"
      open
      maxWidth="md"
      fullScreen={fullScreen}
      fullWidth={!fullScreen}
    >
      <DialogTitle
        style={{ display: 'flex', justifyContent: 'space-between', alignItems: 'end' }}
        disableTypography
        id="pattern-dialog-title"
        className={classes.yamlDialogTitle}
      >
        <div>
          <Typography variant="h6" className={classes.yamlDialogTitleText}>
            {pattern.name}
          </Typography>
        </div>
        <div>
          <ReusableTooltip
            placement="top"
            title={fullScreen ? 'Exit Fullscreen' : 'Enter Fullscreen'}
            onClick={toggleFullScreen}
          >
            {fullScreen ? <FullscreenExitIcon /> : <FullscreenIcon />}
          </ReusableTooltip>
          <ReusableTooltip placement="top" title="Exit" onClick={onClose}>
            <CloseIcon />
          </ReusableTooltip>
        </div>
      </DialogTitle>
      <Divider variant="fullWidth" light />
      <DialogContent>
        <CodeMirror
          value={pattern.pattern_file}
          className={fullScreen ? classes.fullScreenCodeMirror : ''}
          options={{
            theme: 'material',
            lineNumbers: true,
            lineWrapping: true,
            gutters: ['CodeMirror-lint-markers'],
            // @ts-ignore
            lint: true,
            mode: 'text/x-yaml',
          }}
          onChange={(_, data, val) => setYaml(val)}
        />
      </DialogContent>
      <Divider variant="fullWidth" light />
      <DialogActions>
        <ReusableTooltip title="Update Pattern">
          <IconButton
            aria-label="Update"
            color="primary"
            onClick={() =>
              onSubmit({
                data: yaml,
                id: pattern.id,
                name: pattern.name,
                type: FILE_OPS.UPDATE,
                catalog_data: pattern.catalog_data,
              })
            }
          >
            <SaveIcon />
          </IconButton>
        </ReusableTooltip>
        <ReusableTooltip title="Delete Pattern">
          <IconButton
            aria-label="Delete"
            color="primary"
            onClick={() =>
              onSubmit({
                data: yaml,
                id: pattern.id,
                name: pattern.name,
                type: FILE_OPS.DELETE,
                catalog_data: pattern.catalog_data,
              })
            }
          >
            <DeleteIcon />
          </IconButton>
        </ReusableTooltip>
      </DialogActions>
    </Dialog>
  );
}

function resetSelectedPattern() {
  return { show: false, pattern: null };
}

function MesheryPatterns({
  updateProgress,
  user,
  classes,
  selectedK8sContexts,
  catalogVisibility,
  toggleCatalogContent,
}) {
  const [page, setPage] = useState(0);
  const [search, setSearch] = useState('');
  const [sortOrder, setSortOrder] = useState('');
  const [count, setCount] = useState(0);
  const [pageSize, setPageSize] = useState(10);
  const modalRef = useRef();
  const [patterns, setPatterns] = useState([]);
  const [selectedRowData, setSelectedRowData] = useState(null);
  const [selectedPattern, setSelectedPattern] = useState(resetSelectedPattern());
  const [extensionPreferences, setExtensionPreferences] = useState({});
  const router = useRouter();
  const [importSchema, setImportSchema] = useState({});
  const [meshModels, setMeshModels] = useState([]);

  const [patternErrors, setPatternErrors] = useState(new Map());

  const [canPublishPattern, setCanPublishPattern] = useState(false);
  const [publishSchema, setPublishSchema] = useState({});
  const [infoModal, setInfoModal] = useState({
    open: false,
    ownerID: '',
    selectedResource: {},
  });
  const [isSearchExpanded, setIsSearchExpanded] = useState(false);
  const [viewType, setViewType] = useState('grid');
  const { notify } = useNotification();
  const StyleClass = useStyles();

  const PATTERN_URL = '/api/pattern';
  const DEPLOY_URL = `${PATTERN_URL}/deploy`;
  const CLONE_URL = '/clone';
  const [modalOpen, setModalOpen] = useState({
    open: false,
    action: 0,
    pattern_file: null,
    name: '',
    count: 0,
    validationBody: null,
    dryRunComponent: null,
    errors: {
      validationErrors: 0,
    },
    patternID: '',
  });

  const [importModal, setImportModal] = useState({
    open: false,
  });
  const [publishModal, setPublishModal] = useState({
    open: false,
    pattern: {},
    name: '',
  });

  console.log('updated ability in pattern', ability);

  const [loading, stillLoading] = useState(true);
  const { width } = useWindowDimensions();

  const catalogVisibilityRef = useRef(false);
  const catalogContentRef = useRef();
  const disposeConfSubscriptionRef = useRef(null);

  const { workloadTraitSet } = useContext(SchemaContext);

  const ACTION_TYPES = {
    FETCH_PATTERNS: {
      name: 'FETCH_PATTERNS',
      error_msg: 'Failed to fetch designs',
    },
    UPDATE_PATTERN: {
      name: 'UPDATE_PATTERN',
      error_msg: 'Failed to update design file',
    },
    DELETE_PATTERN: {
      name: 'DELETE_PATTERN',
      error_msg: 'Failed to delete design file',
    },
    DEPLOY_PATTERN: {
      name: 'DEPLOY_PATTERN',
      error_msg: 'Failed to deploy design file',
    },
    UNDEPLOY_PATTERN: {
      name: 'UNDEPLOY_PATTERN',
      error_msg: 'Failed to undeploy design file',
    },
    UPLOAD_PATTERN: {
      name: 'UPLOAD_PATTERN',
      error_msg: 'Failed to upload design file',
    },
    CLONE_PATTERN: {
      name: 'CLONE_PATTERN',
      error_msg: 'Failed to clone design file',
    },
    PUBLISH_CATALOG: {
      name: 'PUBLISH_CATALOG',
      error_msg: 'Failed to publish catalog',
    },
    UNPUBLISH_CATALOG: {
      name: 'PUBLISH_CATALOG',
      error_msg: 'Failed to publish catalog',
    },
    SCHEMA_FETCH: {
      name: 'SCHEMA_FETCH',
      error_msg: 'failed to fetch import schema',
    },
  };

  /**
   * Checking whether users are signed in under a provider that doesn't have
   * publish pattern capability and setting the canPublishPattern state accordingly
   */
  useEffect(() => {
    dataFetch(
      '/api/provider/capabilities',
      {
        method: 'GET',
        credentials: 'include',
      },
      (result) => {
        if (result) {
          const capabilitiesRegistry = result;
          const patternsCatalogueCapability = capabilitiesRegistry?.capabilities.filter(
            (val) => val.feature === MesheryPatternsCatalog,
          );
          if (patternsCatalogueCapability?.length > 0) setCanPublishPattern(true);
        }
      },
      (err) => console.error(err),
    );
  }, []);

  const searchTimeout = useRef(null);
  /**
   * fetch patterns when the page loads
   */
  // @ts-ignore
  useEffect(() => {
    document.body.style.overflowX = 'hidden';
    fetchPatterns(page, pageSize, search, sortOrder);
    return () => (document.body.style.overflowX = 'auto');
  }, [page, pageSize, search, sortOrder]);

  useEffect(() => {
    if (viewType === 'grid') {
      setSearch('');
    }
  }, [viewType]);

  const handleCatalogPreference = (catalogPref) => {
    let body = Object.assign({}, extensionPreferences);
    body['catalogContent'] = catalogPref;

    dataFetch(
      '/api/user/prefs',
      {
        method: 'POST',
        credentials: 'include',
        body: JSON.stringify({ usersExtensionPreferences: body }),
      },
      () => {
        notify({
          message: `Catalog Content was ${catalogPref ? 'enabled' : 'disabled'}`,
          event_type: EVENT_TYPES.SUCCESS,
        });
      },
      (err) => console.error(err),
    );
  };

  const fetchUserPrefs = () => {
    dataFetch(
      '/api/user/prefs',
      {
        method: 'GET',
        credentials: 'include',
      },
      (result) => {
        if (result) {
          setExtensionPreferences(result?.usersExtensionPreferences);
        }
      },
      (err) => console.error(err),
    );
  };

  const initPatternsSubscription = (
    pageNo = page.toString(),
    pagesize = pageSize.toString(),
    searchText = search,
    order = sortOrder,
  ) => {
    if (disposeConfSubscriptionRef.current) {
      disposeConfSubscriptionRef.current.dispose();
    }
    const configurationSubscription = ConfigurationSubscription(
      (result) => {
        stillLoading(false);
        setPage(result.configuration?.patterns?.page || 0);
        setPageSize(result.configuration?.patterns?.page_size || 0);
        setCount(result.configuration?.patterns?.total_count || 0);
        handleSetPatterns(result.configuration?.patterns?.patterns);
      },
      {
        applicationSelector: {
          pageSize: pagesize,
          page: pageNo,
          search: searchText,
          order: order,
        },
        patternSelector: {
          pageSize: pagesize,
          page: pageNo,
          search: searchText,
          order: order,
        },
        filterSelector: {
          pageSize: pagesize,
          page: pageNo,
          search: searchText,
          order: order,
        },
      },
    );
    disposeConfSubscriptionRef.current = configurationSubscription;
  };

  const handleCatalogVisibility = () => {
    handleCatalogPreference(!catalogVisibilityRef.current);
    catalogVisibilityRef.current = !catalogVisibility;
    toggleCatalogContent({ catalogVisibility: !catalogVisibility });
  };

  useEffect(() => {
    fetchUserPrefs();
  }, [catalogVisibility]);

  useEffect(() => {
    dataFetch(
      '/api/schema/resource/design',
      {
        method: 'GET',
        credentials: 'include',
      },
      (result) => {
        setImportSchema(result);
      },
      handleError(ACTION_TYPES.SCHEMA_FETCH),
    );
    dataFetch(
      '/api/schema/resource/publish',
      {
        method: 'GET',
        credentials: 'include',
      },
      async (result) => {
        try {
          const { models } = await getMeshModels();
          const modelNames = _.uniq(models?.map((model) => model.displayName));
          modelNames.sort();

          // Modify the schema using the utility function
          const modifiedSchema = modifyRJSFSchema(
            result.rjsfSchema,
            'properties.compatibility.items.enum',
            modelNames,
          );

          setPublishSchema({ rjsfSchema: modifiedSchema, uiSchema: result.uiSchema });
          setMeshModels(models);
        } catch (err) {
          console.error(err);
          handleError(ACTION_TYPES.SCHEMA_FETCH);
          setPublishSchema(result);
        }
      },
    );
    catalogVisibilityRef.current = catalogVisibility;
    const fetchCatalogPatterns = fetchCatalogPattern({
      selector: {
        search: '',
        order: '',
        page: 0,
        pagesize: 0,
      },
    }).subscribe({
      next: (result) => {
        catalogContentRef.current = result?.catalogPatterns;
        initPatternsSubscription();
      },
      error: (err) => console.log('There was an error fetching Catalog Filter: ', err),
    });

    return () => {
      fetchCatalogPatterns.unsubscribe();
      disposeConfSubscriptionRef.current?.dispose();
    };
  }, []);

  useEffect(() => {
    handleSetPatterns(patterns);
  }, [catalogVisibility]);

  const handleSetPatterns = (patterns) => {
    console.log('Patterns', patterns);
    if (catalogVisibilityRef.current && catalogContentRef.current?.length > 0) {
      setPatterns([
        ...(catalogContentRef.current || []),
        ...(patterns?.filter((content) => content.visibility !== VISIBILITY.PUBLISHED) || []),
      ]);
      return;
    }

    setPatterns(patterns?.filter((content) => content.visibility !== VISIBILITY.PUBLISHED) || []);
  };

  useEffect(() => {
    setPage(0);
    setPageSize(10);
    setCount(0);
    fetchPatterns(0, 10, search, sortOrder);
  }, [viewType]);

  const handleModalClose = () => {
    // @ts-ignore
    setModalOpen({
      open: false,
      pattern_file: null,
      patternID: '',
      name: '',
      count: 0,
    });
  };

  const handleModalOpen = (e, pattern_file, name, pattern_id, errors, action) => {
    e.stopPropagation();
    const compCount = getComponentsinFile(pattern_file);
    const validationBody = (
      <Validation
        errors={errors}
        compCount={compCount}
        handleClose={() => setModalOpen({ ...modalOpen, open: false })}
      />
    );
    const dryRunComponent = (
      <DryRunComponent
        design={JSON.stringify({
          pattern_file: pattern_file,
          pattern_id: pattern_id,
        })}
        noOfElements={compCount}
        selectedContexts={selectedK8sContexts}
      />
    );
    setModalOpen({
      open: true,
      action: action,
      pattern_file: pattern_file,
      name: name,
      patternID: pattern_id,
      count: compCount,
      validationBody: validationBody,
      dryRunComponent: dryRunComponent,
      errors: {
        validationError: errors?.reduce((count, ele) => {
          return ele.errors.length + count;
        }, 0),
      },
    });
  };

  const handleUploadImport = () => {
    setImportModal({
      open: true,
    });
  };

  const handleUploadImportClose = () => {
    setImportModal({
      open: false,
    });
  };

  const handleInfoModalClose = () => {
    setInfoModal({
      open: false,
    });
  };

  const handleInfoModal = (pattern) => {
    setInfoModal({
      open: true,
      ownerID: pattern.user_id,
      selectedResource: pattern,
    });
  };

  const handlePublishModal = (ev, pattern) => {
    if (canPublishPattern) {
      ev.stopPropagation();
      setPublishModal({
        open: true,
        pattern: pattern,
        name: '',
      });
    }
  };

  const handleUnpublishModal = (ev, pattern) => {
    if (canPublishPattern) {
      ev.stopPropagation();
      return async () => {
        let response = await modalRef.current.show({
          title: `Unpublish Catalog item?`,
          subtitle: `Are you sure you want to unpublish ${pattern?.name}?`,
          options: ['Yes', 'No'],
        });
        if (response === 'Yes') {
          updateProgress({ showProgress: true });
          dataFetch(
            `/api/pattern/catalog/unpublish`,
            { credentials: 'include', method: 'DELETE', body: JSON.stringify({ id: pattern?.id }) },
            () => {
              updateProgress({ showProgress: false });
              notify({
                message: `Design Unpublished`,
                event_type: EVENT_TYPES.SUCCESS,
              });
            },
            handleError(ACTION_TYPES.UNPUBLISH_CATALOG),
          );
        }
      };
    }
  };

  const handlePublishModalClose = () => {
    setPublishModal({
      open: false,
      pattern: {},
      name: '',
    });
  };

  const handleDeploy = (pattern_file, pattern_id, name) => {
    updateProgress({ showProgress: true });
    dataFetch(
      ctxUrl(DEPLOY_URL, selectedK8sContexts),
      {
        credentials: 'include',
        method: 'POST',
        body: JSON.stringify({
          pattern_file: pattern_file,
          pattern_id: pattern_id,
        }),
      },
      () => {
        updateProgress({ showProgress: false });
        notify({
          message: `"${name}" Design Deployed`,
          event_type: EVENT_TYPES.SUCCESS,
        });
      },
      handleError(ACTION_TYPES.DEPLOY_PATTERN),
    );
  };

  const handleVerify = (e, pattern_file, pattern_id) => {
    e.stopPropagation();
    const validationPayloads = generateValidatePayload(pattern_file, workloadTraitSet);
    console.log(validationPayloads);
    if (validationPayloads.err) {
      handleError(validationPayloads.err);
    }
    dataFetch(
      '/api/meshmodel/validate',
      {
        method: 'POST',
        credentials: 'include',
        body: JSON.stringify({ validationItems: validationPayloads }),
      },
      (res) => {
        let errors = [];
        const keys = Object.keys(res.result);
        keys.forEach((key) => {
          const error = res.result[key];
          if (!error.isValid) {
            errors = errors.concat({ service: key, errors: error.errors });
          }
        });
        setPatternErrors((prevErrors) => new Map([...prevErrors, [pattern_id, errors]]));
        handleModalOpen(e, pattern_file, patterns[0].name, pattern_id, errors, ACTIONS.VERIFY);
      },
      handleError('Error validating pattern'),
    );
  };

  const handleUnDeploy = (pattern_file, pattern_id, name) => {
    updateProgress({ showProgress: true });
    dataFetch(
      ctxUrl(DEPLOY_URL, selectedK8sContexts),
      {
        credentials: 'include',
        method: 'DELETE',
        body: JSON.stringify({
          pattern_file: pattern_file,
          pattern_id: pattern_id,
        }),
      },
      () => {
        updateProgress({ showProgress: false });
        notify({
          message: `"${name}" Design undeployed`,
          event_type: EVENT_TYPES.SUCCESS,
        });
      },
      handleError(ACTION_TYPES.UNDEPLOY_PATTERN),
    );
  };
  const handlePublish = (formData) => {
    const payload = {
      id: publishModal.pattern?.id,
      catalog_data: formData,
    };
    updateProgress({ showProgress: true });
    dataFetch(
      `/api/pattern/catalog/publish`,
      { credentials: 'include', method: 'POST', body: JSON.stringify(payload) },
      () => {
        updateProgress({ showProgress: false });
        if (user.role_names.includes('admin')) {
          notify({
            message: `${publishModal.pattern?.name} Design Published`,
            event_type: EVENT_TYPES.SUCCESS,
          });
        } else {
          notify({
            message:
              'Design queued for publishing into Meshery Catalog. Maintainers notified for review',
            event_type: EVENT_TYPES.SUCCESS,
          });
        }
      },
      handleError(ACTION_TYPES.PUBLISH_CATALOG),
    );
  };

  function handleClone(patternID, name) {
    updateProgress({ showProgress: true });
    dataFetch(
      PATTERN_URL.concat(CLONE_URL, '/', patternID),
      {
        credentials: 'include',
        method: 'POST',
        body: JSON.stringify({ name: name + ' (Copy)' }),
      },
      () => {
        updateProgress({ showProgress: false });
        notify({
          message: `"${name}" Design cloned`,
          event_type: EVENT_TYPES.SUCCESS,
        });
      },
      handleError(ACTION_TYPES.CLONE_PATTERN),
    );
  }

  function fetchPatterns(page, pageSize, search, sortOrder) {
    if (!search) search = '';
    if (!sortOrder) sortOrder = '';
    const query = `?page=${page}&pagesize=${pageSize}&search=${encodeURIComponent(
      search,
    )}&order=${encodeURIComponent(sortOrder)}`;

    updateProgress({ showProgress: true });
    dataFetch(
      `/api/pattern${query}`,
      { credentials: 'include' },
      (result) => {
        console.log('PatternFile API', `/api/pattern${query}`);
        updateProgress({ showProgress: false });
        stillLoading(false);
        if (result) {
          // setPage(result.page || 0);
          // setPageSize(result.page_size || 0);
          setCount(result.total_count || 0);
          handleSetPatterns(result.patterns || []);
          // setPatterns(result.patterns || []);
        }
      },
      handleError(ACTION_TYPES.FETCH_PATTERNS),
    );
  }

  const handleError = (action) => (error) => {
    updateProgress({ showProgress: false });

    notify({
      message: `${action.error_msg}: ${error}`,
      event_type: EVENT_TYPES.ERROR,
    });
  };

  function resetSelectedRowData() {
    return () => {
      setSelectedRowData(null);
    };
  }

  async function handleSubmit({ data, id, name, type, metadata, catalog_data }) {
    updateProgress({ showProgress: true });
    if (type === FILE_OPS.DELETE) {
      const response = await showModal(1, name);
      if (response == 'No') {
        updateProgress({ showProgress: false });
        return;
      }
      dataFetch(
        `/api/pattern/${id}`,
        {
          credentials: 'include',
          method: 'DELETE',
        },
        () => {
          console.log('PatternFile API', `/api/pattern/${id}`);
          updateProgress({ showProgress: false });
          notify({ message: `"${name}" Design deleted`, event_type: EVENT_TYPES.SUCCESS });
          resetSelectedRowData()();
        },
        handleError(ACTION_TYPES.DELETE_PATTERN),
      );
    }

    if (type === FILE_OPS.UPDATE) {
      dataFetch(
        `/api/pattern`,
        {
          credentials: 'include',
          method: 'POST',
          body: JSON.stringify({
            pattern_data: { id, pattern_file: data, catalog_data },
            save: true,
          }),
        },
        () => {
          console.log('PatternFile API', `/api/pattern`);
          updateProgress({ showProgress: false });
          notify({ message: `"${name}" Design updated`, event_type: EVENT_TYPES.SUCCESS });
        },
        handleError(ACTION_TYPES.UPDATE_PATTERN),
      );
    }

    if (type === FILE_OPS.FILE_UPLOAD || type === FILE_OPS.URL_UPLOAD) {
      let body;
      if (type === FILE_OPS.FILE_UPLOAD) {
        body = JSON.stringify({
          pattern_data: {
            name: metadata?.name || name,
            pattern_file: data,
            catalog_data,
          },
          save: true,
        });
      }
      if (type === FILE_OPS.URL_UPLOAD) {
        body = JSON.stringify({
          url: data,
          save: true,
          name: metadata?.name || name,
          catalog_data,
        });
      }
      dataFetch(
        `/api/pattern`,
        {
          credentials: 'include',
          method: 'POST',
          body,
        },
        () => {
          console.log('PatternFile API', `/api/pattern`);
          updateProgress({ showProgress: false });
        },
        handleError(ACTION_TYPES.UPLOAD_PATTERN),
      );
    }
  }

  const handleDownload = (e, id, name) => {
    e.stopPropagation();
    updateProgress({ showProgress: true });
    try {
      downloadFile({ id, name, type: 'pattern' });
      updateProgress({ showProgress: false });
      notify({ message: `"${name}" design downloaded`, event_type: EVENT_TYPES.INFO });
    } catch (e) {
      console.error(e);
    }
  };

  const userCanEdit = (pattern) => {
    return (
      CAN(keys.EDIT_DESIGN.action, keys.EDIT_DESIGN.subject) && user?.user_id == pattern?.user_id
    );
  };

  const handleOpenInConfigurator = (id) => {
    router.push('/configuration/designs/configurator?design_id=' + id);
  };

  let colViews = [
    ['name', 'xs'],
    ['created_at', 'm'],
    ['updated_at', 'l'],
    ['visibility', 's'],
    ['Actions', 'xs'],
  ];

  const columns = [
    {
      name: 'name',
      label: 'Name',
      options: {
        filter: false,
        sort: true,
        searchable: true,
        customHeadRender: function CustomHead({ index, ...column }, sortColumn, columnMeta) {
          return (
            <SortableTableCell
              index={index}
              columnData={column}
              columnMeta={columnMeta}
              onSort={() => sortColumn(index)}
            />
          );
        },
      },
    },
    {
      name: 'created_at',
      label: 'Upload Timestamp',
      options: {
        filter: false,
        sort: true,
        searchable: true,
        customHeadRender: function CustomHead({ index, ...column }, sortColumn, columnMeta) {
          return (
            <SortableTableCell
              index={index}
              columnData={column}
              columnMeta={columnMeta}
              onSort={() => sortColumn(index)}
            />
          );
        },
        customBodyRender: function CustomBody(value) {
          return <Moment format="LLLL">{value}</Moment>;
        },
      },
    },
    {
      name: 'updated_at',
      label: 'Update Timestamp',
      options: {
        filter: false,
        sort: true,
        searchable: true,
        customHeadRender: function CustomHead({ index, ...column }, sortColumn, columnMeta) {
          return (
            <SortableTableCell
              index={index}
              columnData={column}
              columnMeta={columnMeta}
              onSort={() => sortColumn(index)}
            />
          );
        },
        customBodyRender: function CustomBody(value) {
          return <Moment format="LLLL">{value}</Moment>;
        },
      },
    },
    {
      name: 'visibility',
      label: 'Visibility',
      options: {
        filter: false,
        sort: true,
        searchable: true,
        customHeadRender: function CustomHead({ index, ...column }) {
          return (
            <TableCell key={index}>
              <b>{column.label}</b>
            </TableCell>
          );
        },
        customBodyRender: function CustomBody(_, tableMeta) {
          const visibility = patterns[tableMeta.rowIndex]?.visibility;
          return (
            <div style={{ cursor: 'default' }}>
              <img className={classes.visibilityImg} src={`/static/img/${visibility}.svg`} />
            </div>
          );
        },
      },
    },
    {
      name: 'Actions',
      label: 'Actions',
      options: {
        filter: false,
        sort: false,
        searchable: false,
        customHeadRender: function CustomHead({ index, ...column }) {
          return (
            <TableCell key={index}>
              <b>{column.label}</b>
            </TableCell>
          );
        },
        customBodyRender: function CustomBody(_, tableMeta) {
          const rowData = patterns[tableMeta.rowIndex];
          const visibility = patterns[tableMeta.rowIndex]?.visibility;
          return (
            <Box
              sx={{
                display: 'flex',
              }}
            >
              {userCanEdit(rowData) && (
                <TooltipIcon
                  placement="top"
                  title={'Edit'}
                  onClick={(e) => {
                    e.stopPropagation();
                    handleOpenInConfigurator(rowData.id);
                  }}
                  disabled={!CAN(keys.EDIT_DESIGN.action, keys.EDIT_DESIGN.subject)}
                >
                  <EditIcon fill="currentColor" className={classes.iconPatt} />
                </TooltipIcon>
              )}
              {visibility === VISIBILITY.PUBLISHED ? (
                <TooltipIcon
                  placement="top"
                  title={'Clone'}
                  onClick={(e) => {
                    e.stopPropagation();
                    handleClone(rowData.id, rowData.name);
                  }}
                  // disabled={!CAN(keys.CLONE_DESIGN.action, keys.CLONE_DESIGN.subject)} TODO: uncomment when clone key will get seeded
                >
                  <CloneIcon fill="currentColor" className={classes.iconPatt} />
                </TooltipIcon>
              ) : (
                <TooltipIcon
                  title={'Design'}
                  placement={'top'}
                  onClick={(e) => {
                    e.stopPropagation();
                    setSelectedPattern({ pattern: patterns[tableMeta.rowIndex], show: true });
                  }}
                  disabled={!CAN(keys.EDIT_DESIGN.action, keys.EDIT_DESIGN.subject)}
                >
                  <Avatar
                    src="/static/img/pattwhite.svg"
                    className={classes.iconAvatar}
                    imgProps={{ height: '24px', width: '24px' }}
                  />
                </TooltipIcon>
              )}
              <TooltipIcon
                placement="top"
                title="Validate"
                onClick={(e) => handleVerify(e, rowData.pattern_file, rowData.id)}
                disabled={!CAN(keys.VALIDATE_DESIGN.action, keys.VALIDATE_DESIGN.subject)}
              >
                <DoneIcon data-cy="verify-button" />
              </TooltipIcon>

              <TooltipIcon
                placement="top"
                title="Undeploy"
                disabled={!CAN(keys.UNDEPLOY_DESIGN.action, keys.UNDEPLOY_DESIGN.subject)}
                onClick={(e) =>
                  handleModalOpen(
                    e,
                    rowData.pattern_file,
                    rowData.name,
                    rowData.id,
                    patternErrors.get(rowData.id),
                    ACTIONS.UNDEPLOY,
                  )
                }
              >
                <UndeployIcon fill="#F91313" data-cy="undeploy-button" />
              </TooltipIcon>
              <TooltipIcon
                placement="bottom"
                title="Deploy"
                disabled={!CAN(keys.DEPLOY_DESIGN.action, keys.DEPLOY_DESIGN.subject)}
                onClick={(e) => {
                  handleModalOpen(
                    e,
                    rowData.pattern_file,
                    rowData.name,
                    rowData.id,
                    patternErrors.get(rowData.id),
                    ACTIONS.DEPLOY,
                  );
                }}
              >
                <DoneAllIcon data-cy="deploy-button" />
              </TooltipIcon>
              <TooltipIcon
                title="Download"
                disabled={!CAN(keys.DOWNLOAD_A_DESIGN.action, keys.DOWNLOAD_A_DESIGN.subject)}
                onClick={(e) => handleDownload(e, rowData.id, rowData.name)}
              >
                <GetAppIcon data-cy="download-button" />
              </TooltipIcon>

              <TooltipIcon
                title="Design Information"
                disabled={!CAN(keys.DETAILS_OF_DESIGN.action, keys.DETAILS_OF_DESIGN.subject)}
                onClick={(ev) => genericClickHandler(ev, handleInfoModal)}
              >
                <InfoOutlinedIcon data-cy="information-button" />
              </TooltipIcon>

              {canPublishPattern && visibility !== VISIBILITY.PUBLISHED ? (
                <TooltipIcon
                  placement="bottom"
                  title="Publish"
                  disabled={!CAN(keys.PUBLISH_DESIGN.action, keys.PUBLISH_DESIGN.subject)}
                  onClick={(ev) => handlePublishModal(ev, rowData)}
                >
                  <PublicIcon fill="#F91313" data-cy="publish-button" />
                </TooltipIcon>
              ) : (
                <TooltipIcon
                  title="Unpublish"
                  disabled={!CAN(keys.UNPUBLISH_DESIGN.action, keys.UNPUBLISH_DESIGN.subject)}
                  onClick={(ev) => handleUnpublishModal(ev, rowData)()}
                >
                  <PublicIcon fill="#F91313" data-cy="unpublish-button" />
                </TooltipIcon>
              )}
            </Box>
          );
        },
      },
    },
  ];

  columns.forEach((column, idx) => {
    if (column.name === sortOrder.split(' ')[0]) {
      columns[idx].options.sortDirection = sortOrder.split(' ')[1];
    }
  });

  const [tableCols, updateCols] = useState(columns);

  const [columnVisibility, setColumnVisibility] = useState(() => {
    let showCols = updateVisibleColumns(colViews, width);
    // Initialize column visibility based on the original columns' visibility
    const initialVisibility = {};
    columns.forEach((col) => {
      initialVisibility[col.name] = showCols[col.name];
    });
    return initialVisibility;
  });

  async function showModal(count, patterns) {
    console.log('patterns to be deleted', count, patterns);
    let response = await modalRef.current.show({
      title: `Delete ${count ? count : ''} Design${count > 1 ? 's' : ''}?`,

      subtitle: `Are you sure you want to delete the ${patterns} design${count > 1 ? 's' : ''}?`,
      variant: PROMPT_VARIANTS.DANGER,
      options: ['Yes', 'No'],
    });
    return response;
  }

  async function deletePatterns(patterns) {
    const jsonPatterns = JSON.stringify(patterns);

    updateProgress({ showProgress: true });
    dataFetch(
      '/api/patterns/delete',
      {
        method: 'POST',
        credentials: 'include',
        body: jsonPatterns,
      },
      () => {
        console.log('PatternFile Delete Multiple API', `/api/pattern/delete`);
        updateProgress({ showProgress: false });
        setTimeout(() => {
          notify({
            message: `${patterns.patterns.length} Designs deleted`,
            event_type: EVENT_TYPES.SUCCESS,
          });
          resetSelectedRowData()();
        }, 1200);
      },
      handleError(ACTION_TYPES.DELETE_PATTERN),
    );
  }

  const options = {
    customToolbarSelect: (selectedRows, displayData, setSelectedRows) => (
      <CustomToolbarSelect
        selectedRows={selectedRows}
        displayData={displayData}
        setSelectedRows={setSelectedRows}
        patterns={patterns}
        deletePatterns={deletePatterns}
        showModal={showModal}
      />
    ),
    filter: false,
    search: false,
    viewColumns: false,
    sort: !(user && user.user_id === 'meshery'),
    filterType: 'textField',
    responsive: 'standard',
    resizableColumns: true,
    serverSide: true,
    count,
    rowsPerPage: pageSize,
    rowsPerPageOptions: [10, 20, 100],
    fixedHeader: true,
    page,
    print: false,
    download: false,
    textLabels: {
      selectedRows: {
        text: 'pattern(s) selected',
      },
    },

    onCellClick: (_, meta) => meta.colIndex !== 3 && setSelectedRowData(patterns[meta.rowIndex]),

    onRowsDelete: async function handleDelete(row) {
      const toBeDeleted = Object.keys(row.lookup).map((idx) => ({
        id: patterns[idx]?.id,
        name: patterns[idx]?.name,
      }));
      let response = await showModal(
        toBeDeleted.length,
        toBeDeleted.map((p) => ' ' + p.name),
      );
      if (response.toLowerCase() === 'yes') {
        deletePatterns({ patterns: toBeDeleted });
      }
      // if (response.toLowerCase() === "no")
      // fetchPatterns(page, pageSize, search, sortOrder);
    },

    onTableChange: (action, tableState) => {
      const sortInfo = tableState.announceText ? tableState.announceText.split(' : ') : [];
      let order = '';
      if (tableState.activeColumn) {
        order = `${columns[tableState.activeColumn].name} desc`;
      }

      switch (action) {
        case 'changePage':
          initPatternsSubscription(tableState.page.toString(), pageSize.toString(), search, order);
          setPage(tableState.page);
          break;
        case 'changeRowsPerPage':
          initPatternsSubscription(
            page.toString(),
            tableState.rowsPerPage.toString(),
            search,
            order,
          );
          setPageSize(tableState.rowsPerPage);
          break;
        case 'search':
          if (searchTimeout.current) {
            clearTimeout(searchTimeout.current);
          }
          searchTimeout.current = setTimeout(() => {
            if (search !== tableState.searchText) {
              fetchPatterns(
                page,
                pageSize,
                tableState.searchText !== null ? tableState.searchText : '',
                sortOrder,
              );
              setSearch(tableState.searchText);
            }
          }, 500);
          break;
        case 'sort':
          if (sortInfo.length === 2) {
            if (sortInfo[1] === 'ascending') {
              order = `${columns[tableState.activeColumn].name} asc`;
            } else {
              order = `${columns[tableState.activeColumn].name} desc`;
            }
          }
          if (order !== sortOrder) {
            initPatternsSubscription(page.toString(), pageSize.toString(), search, order);
            setSortOrder(order);
          }
          break;
      }
    },
    setRowProps: (row, dataIndex, rowIndex) => {
      return {
        'data-cy': `config-row-${rowIndex}`,
      };
    },
    setTableProps: () => {
      return {
        'data-cy': 'filters-grid',
      };
    },
  };

  if (loading) {
    return <LoadingScreen animatedIcon="AnimatedMeshPattern" message="Loading Designs..." />;
  }

  /**
   * Gets the data of Import Filter and handles submit operation
   *
   * @param {{
   * uploadType: ("File Upload"| "URL Import");
   * name: string;
   * url: string;
   * file: string;
   * }} data
   */
  function handleImportDesign(data) {
    console.log('data....', data);
    updateProgress({ showProgress: true });
    const { uploadType, name, url, file, designType } = data;
    let requestBody = null;
    switch (uploadType) {
      case 'File Upload':
        requestBody = JSON.stringify({
          save: true,
          pattern_data: {
            name,
            pattern_file: getDecodedFile(file),
          },
        });
        break;
      case 'URL Import':
        requestBody = JSON.stringify({
          save: true,
          url,
          name,
        });
        break;
    }

    dataFetch(
      `/api/pattern/${designType}`,
      { credentials: 'include', method: 'POST', body: requestBody },
      () => {
        updateProgress({ showProgress: false });
      },
      handleError(ACTION_TYPES.UPLOAD_PATTERN),
    );
  }

  return (
    <NoSsr>
      {CAN(keys.VIEW_DESIGNS.action, keys.VIEW_DESIGNS.subject) ? (
        <>
          {selectedRowData && Object.keys(selectedRowData).length > 0 && (
            <YAMLEditor
              pattern={selectedRowData}
              onClose={resetSelectedRowData()}
              onSubmit={handleSubmit}
            />
          )}
          {selectedPattern.show && (
            <DesignConfigurator
              onSubmit={handleSubmit}
              show={setSelectedPattern}
              pattern={selectedPattern.pattern}
            />
          )}
          <div className={StyleClass.toolWrapper}>
            {width < 600 && isSearchExpanded ? null : (
              <div style={{ display: 'flex' }}>
                {!selectedPattern.show && (patterns.length > 0 || viewType === 'table') && (
                  <div className={classes.createButton}>
                    <div style={{ display: 'flex', order: '1' }}>
                      <Button
                        aria-label="Add Pattern"
                        variant="contained"
                        color="primary"
                        size="large"
                        // @ts-ignore
                        onClick={() => router.push('designs/configurator')}
                        style={{ display: 'flex', marginRight: '2rem' }}
                        disabled={!CAN(keys.IMPORT_DESIGN.action, keys.IMPORT_DESIGN.subject)}
                      >
                        <AddIcon className={classes.addIcon} />
                        <span className={classes.btnText}> Create Design </span>
                      </Button>
                      <Button
                        aria-label="Add Pattern"
                        variant="contained"
                        color="primary"
                        size="large"
                        // @ts-ignore
                        onClick={handleUploadImport}
                        style={{ display: 'flex', marginRight: '2rem', marginLeft: '-0.6rem' }}
                        disabled={
                          !CAN(keys.CREATE_NEW_DESIGN.action, keys.CREATE_NEW_DESIGN.subject)
                        }
                      >
                        <PublishIcon className={classes.addIcon} />
                        <span className={classes.btnText}> Import Design </span>
                      </Button>
                    </div>
                  </div>
                )}
                {!selectedPattern.show && (
                  <div className={classes.catalogFilter} style={{ display: 'flex' }}>
                    <CatalogFilter
                      catalogVisibility={catalogVisibility}
                      handleCatalogVisibility={handleCatalogVisibility}
                      classes={classes}
                    />
                  </div>
                )}
              </div>
            )}
            <div className={classes.searchWrapper} style={{ display: 'flex' }}>
              <SearchBar
                onSearch={(value) => {
                  setSearch(value);
                  initPatternsSubscription(page.toString(), pageSize.toString(), value, sortOrder);
                }}
                expanded={isSearchExpanded}
                setExpanded={setIsSearchExpanded}
                placeholder="Search designs..."
              />
              {viewType === 'table' && (
                <CustomColumnVisibilityControl
                  id="ref"
                  columns={columns}
                  customToolsProps={{ columnVisibility, setColumnVisibility }}
                />
              )}

              {!selectedPattern.show && (
                <ViewSwitch view={viewType} changeView={setViewType} hideCatalog={true} />
              )}
            </div>
          </div>
          {!selectedPattern.show && viewType === 'table' && (
            <ResponsiveDataTable
              data={patterns}
              columns={columns}
              // @ts-ignore
              options={options}
              className={classes.muiRow}
              tableCols={tableCols}
              updateCols={updateCols}
              columnVisibility={columnVisibility}
            />
          )}
          {!selectedPattern.show && viewType === 'grid' && (
            // grid vieww
            <MesheryPatternGrid
              selectedK8sContexts={selectedK8sContexts}
              canPublishPattern={canPublishPattern}
              patterns={patterns}
              handleDeploy={handleDeploy}
              handleVerify={handleVerify}
              handlePublish={handlePublish}
              handleUnpublishModal={handleUnpublishModal}
              handleUnDeploy={handleUnDeploy}
              handleClone={handleClone}
              supportedTypes="null"
              handleSubmit={handleSubmit}
              setSelectedPattern={setSelectedPattern}
              selectedPattern={selectedPattern}
              pages={Math.ceil(count / pageSize)}
              setPage={setPage}
              selectedPage={page}
              patternErrors={patternErrors}
              publishModal={publishModal}
              setPublishModal={setPublishModal}
              publishSchema={publishSchema}
              user={user}
              handleInfoModal={handleInfoModal}
            />
          )}
          <ConfirmationModal
            open={modalOpen.open}
            handleClose={handleModalClose}
            submit={{
              deploy: () =>
                handleDeploy(modalOpen.pattern_file, modalOpen.patternID, modalOpen.name),
              unDeploy: () =>
                handleUnDeploy(modalOpen.pattern_file, modalOpen.patternID, modalOpen.name),
              verify: () => handleVerify(modalOpen.pattern_file, modalOpen.patternID),
            }}
            title={modalOpen.name}
            componentCount={modalOpen.count}
            tab={modalOpen.subject}
            validationBody={modalOpen.validationBody}
            dryRunComponent={modalOpen.dryRunComponent}
            errors={modalOpen.errors}
          />
          {canPublishPattern &&
            publishModal.open &&
            CAN(keys.PUBLISH_DESIGN.action, keys.PUBLISH_DESIGN.subject) && (
              <PublishModal
                publishFormSchema={publishSchema}
                handleClose={handlePublishModalClose}
                title={publishModal.pattern?.name}
                handleSubmit={handlePublish}
              />
            )}
          {importModal.open && CAN(keys.IMPORT_DESIGN.action, keys.IMPORT_DESIGN.subject) && (
            <ImportModal
              importFormSchema={importSchema}
              handleClose={handleUploadImportClose}
              handleImportDesign={handleImportDesign}
            />
          )}
          {infoModal.open && CAN(keys.DETAILS_OF_DESIGN.action, keys.DETAILS_OF_DESIGN.subject) && (
            <InfoModal
              infoModalOpen={true}
              handleInfoModalClose={handleInfoModalClose}
              dataName="patterns"
              selectedResource={infoModal.selectedResource}
              resourceOwnerID={infoModal.ownerID}
              currentUserID={user?.id}
              formSchema={publishSchema}
              meshModels={meshModels}
            />
          )}
          <PromptComponent ref={modalRef} />
        </>
      ) : (
        <DefaultError />
      )}
    </NoSsr>
  );
}

const ImportModal = React.memo((props) => {
  const { importFormSchema, handleClose, handleImportDesign } = props;

  const classes = useStyles();

  return (
    <>
      <Modal
        open={true}
        schema={importFormSchema.rjsfSchema}
        uiSchema={importFormSchema.uiSchema}
        handleClose={handleClose}
        handleSubmit={handleImportDesign}
        title="Import Design"
        submitBtnText="Import"
        leftHeaderIcon={
          <Pattern
            fill="#fff"
            style={{ height: '24px', width: '24px', fonSize: '1.45rem' }}
            className={undefined}
          />
        }
        submitBtnIcon={<PublishIcon className={classes.addIcon} data-cy="import-button" />}
      />
    </>
  );
});

const PublishModal = React.memo((props) => {
  const { publishFormSchema, handleClose, handlePublish, title } = props;

  return (
    <>
      <Modal
        open={true}
        schema={publishFormSchema.rjsfSchema}
        uiSchema={publishFormSchema.uiSchema}
        handleClose={handleClose}
        aria-label="catalog publish"
        title={title}
        handleSubmit={handlePublish}
        showInfoIcon={{
          text: 'Upon submitting your catalog item, an approval flow will be initiated.',
          link: 'https://docs.meshery.io/concepts/catalog',
        }}
        submitBtnText="Submit for Approval"
        submitBtnIcon={<PublicIcon />}
      />
    </>
  );
});

const mapDispatchToProps = (dispatch) => ({
  updateProgress: bindActionCreators(updateProgress, dispatch),
  toggleCatalogContent: bindActionCreators(toggleCatalogContent, dispatch),
});

const mapStateToProps = (state) => ({
  user: state.get('user')?.toObject(),
  selectedK8sContexts: state.get('selectedK8sContexts'),
  catalogVisibility: state.get('catalogVisibility'),
});

// @ts-ignore
export default withStyles(styles)(
  connect(mapStateToProps, mapDispatchToProps)(withSnackbar(MesheryPatterns)),
);<|MERGE_RESOLUTION|>--- conflicted
+++ resolved
@@ -71,13 +71,10 @@
 import { useWindowDimensions } from '../utils/dimension';
 import InfoModal from './Modals/Information/InfoModal';
 import InfoOutlinedIcon from '@material-ui/icons/InfoOutlined';
-<<<<<<< HEAD
 import { SortableTableCell } from './connections/common/index.js';
-=======
 import DefaultError from './General/error-404/index';
 import CAN, { ability } from '@/utils/can';
 import { keys } from '@/utils/permission_constants';
->>>>>>> c40f9a62
 
 const genericClickHandler = (ev, fn) => {
   ev.stopPropagation();
