--- conflicted
+++ resolved
@@ -41,11 +41,7 @@
             component="p"
           >
             <ClickableSpan onClick={handleL5CommunityClick}>
-<<<<<<< HEAD
               Built with <StyledFavoriteIcon sx={{ color: "blue" }} /> by the Layer5 Community
-=======
-              Built with <StyledFavoriteIcon sx={{ color : "blue" }} /> by the Layer5 Community
->>>>>>> 4cabaec3
             </ClickableSpan>
           </Typography>
         </Item>
