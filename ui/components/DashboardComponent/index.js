import React from 'react';
import { connect } from 'react-redux';
import { bindActionCreators } from 'redux';
import { useRouter, withRouter } from 'next/router';
import { withStyles } from '@material-ui/core/styles';
import { withNotify } from '../../utils/hooks/useNotification';
import { updateProgress } from '../../lib/store';
import { ResourcesConfig } from './resources/config';
import ResourcesTable from './resources/resources-table';
import ResourcesSubMenu from './resources/resources-sub-menu';
import Overview from './overview';
import KubernetesIcon from '../../assets/icons/technology/kubernetes';
import MesheryIcon from './images/meshery-icon.js';
import { TabPanel } from './tabpanel';
import { CustomTextTooltip } from '../MesheryMeshInterface/PatternService/CustomTextTooltip';
import { iconLarge } from '../../css/icons.styles';
import { useWindowDimensions } from '@/utils/dimension';
import { Tab, Tabs } from '@layer5/sistent';
import { UsesSistent } from '../SistentWrapper';
import { WrapperContainer, WrapperPaper } from './style';

const styles = (theme) => ({
  icon: {
    display: 'inline',
    verticalAlign: 'text-top',
    width: theme.spacing(1.75),
    marginLeft: theme.spacing(0.5),
  },
  iconText: {
    display: 'flex',
    flexWrap: 'no-wrap',
    justifyContent: 'center',
    gap: '1rem',
    alignItems: 'center',
    '& svg': {
      verticalAlign: 'middle',
      marginRight: '.5rem',
    },
  },
  backToPlay: { margin: theme.spacing(2) },
  link: { cursor: 'pointer' },
  container: {
    display: 'flex',
    justifyContent: 'center',
    marginTop: theme.spacing(2),
  },
  paper: {
    maxWidth: '90%',
    margin: 'auto',
    overflow: 'hidden',
  },
  topToolbar: {
    marginBottom: '2rem',
    display: 'flex',
    justifyContent: 'space-between',
    paddingLeft: '1rem',
    maxWidth: '90%',
  },
  cardHeader: { fontSize: theme.spacing(2) },
  card: {
    height: '100%',
    marginTop: theme.spacing(2),
  },
  cardContent: { height: '100%' },
  boxWrapper: {
    display: 'flex',
    justifyContent: 'center',
    alignItems: 'end',
    flexDirection: 'row',
    flexWrap: 'wrap',
    height: '60vh',
    borderRadius: 0,
    color: 'white',
    ['@media (max-width: 455px)']: {
      width: '100%',
    },
    zIndex: 5,
  },
  box: {
    display: 'flex',
    justifyContent: 'center',
    alignItems: 'center',
    flexDirection: 'column',
    width: 300,
    height: 300,
    backgroundColor: theme.palette.secondary.dark,
    border: '0px solid #000',
    boxShadow: theme.shadows[5],
    margin: theme.spacing(2),
    cursor: 'pointer',
  },
});
const useDashboardRouter = () => {
  const router = useRouter();
  const { query, push: pushRoute, route } = router;

  const resourceCategory = query.resourceCategory || 'Overview';
  const selectedResource = query.resource;

  const changeResourceTab = (resourceCategory) => {
    if (query.resourceCategory === resourceCategory) {
      return;
    }
    pushRoute(
      `${route}?resourceCategory=${resourceCategory || query.resourceCategory}`,
      undefined,
      { shallow: true },
    );
  };

  const handleChangeSelectedResource = (resource) => {
    if (query.resource === resource) {
      return;
    }
    pushRoute(`${route}?resourceCategory=${resourceCategory}&resource=${resource}`, undefined, {
      shallow: true,
    });
  };

  return { resourceCategory, changeResourceTab, selectedResource, handleChangeSelectedResource };
};

const ResourceCategoryTabs = ['Overview', ...Object.keys(ResourcesConfig)];
const DashboardComponent = ({ classes, k8sconfig, selectedK8sContexts, updateProgress }) => {
  const { resourceCategory, changeResourceTab, selectedResource, handleChangeSelectedResource } =
    useDashboardRouter();

  const getResourceCategoryIndex = (resourceCategory) => {
    return ResourceCategoryTabs.findIndex((resource) => resource === resourceCategory);
  };

  const getResourceCategory = (index) => {
    return ResourceCategoryTabs[index];
  };
  const { width } = useWindowDimensions();
  let CRDsKeys = [];
  return (
    <>
      <UsesSistent>
        <WrapperContainer>
          <WrapperPaper square>
            <Tabs
              value={getResourceCategoryIndex(resourceCategory)}
              indicatorColor="primary"
              onChange={(_e, val) => {
                changeResourceTab(getResourceCategory(val));
              }}
              variant={width < 1280 ? 'scrollable' : 'fullWidth'}
              scrollButtons="on"
              textColor="primary"
              // centered
            >
              {ResourceCategoryTabs.map((resource, idx) => {
                return (
                  <CustomTextTooltip key={idx} title={`View ${resource}`} placement="top">
                    <Tab
                      value={idx}
                      key={resource}
                      icon={
                        resource === 'Overview' ? (
                          <MesheryIcon style={iconLarge} />
                        ) : (
                          <KubernetesIcon style={iconLarge} />
                        )
                      }
                      label={resource}
                    />
                  </CustomTextTooltip>
                );
              })}
            </Tabs>
          </WrapperPaper>

<<<<<<< HEAD
          <TabPanel value={resourceCategory} index={'Overview'}>
            <Overview />
          </TabPanel>
          {Object.keys(ResourcesConfig).map((resource, idx) => (
=======
        <TabPanel value={resourceCategory} index={'Overview'}>
          <Overview />
        </TabPanel>
        {Object.keys(ResourcesConfig).map((resource, idx) => {
          if (resource === 'CRDS') {
            CRDsKeys = Object.keys(
              ResourcesConfig[resource].tableConfig(
                null,
                null,
                k8sconfig,
                null,
                resource,
                selectedK8sContexts,
              ),
            );
          }
          return (
>>>>>>> ea48d0de
            <TabPanel value={resourceCategory} index={resource} key={resource}>
              {ResourcesConfig[resource].submenu ? (
                <ResourcesSubMenu
                  key={idx}
                  resource={ResourcesConfig[resource]}
                  selectedResource={selectedResource}
                  handleChangeSelectedResource={handleChangeSelectedResource}
                  updateProgress={updateProgress}
                  classes={classes}
                  k8sConfig={k8sconfig}
                  selectedK8sContexts={selectedK8sContexts}
<<<<<<< HEAD
=======
                  CRDsKeys={CRDsKeys}
>>>>>>> ea48d0de
                />
              ) : (
                <ResourcesTable
                  key={idx}
                  workloadType={resource}
                  classes={classes}
                  k8sConfig={k8sconfig}
                  selectedK8sContexts={selectedK8sContexts}
                  resourceConfig={ResourcesConfig[resource].tableConfig}
                  menu={ResourcesConfig[resource].submenu}
                  updateProgress={updateProgress}
                />
              )}
            </TabPanel>
<<<<<<< HEAD
          ))}
        </WrapperContainer>
      </UsesSistent>
=======
          );
        })}
      </div>
>>>>>>> ea48d0de
    </>
  );
};

const mapDispatchToProps = (dispatch) => ({
  updateProgress: bindActionCreators(updateProgress, dispatch),
});

const mapStateToProps = (state) => {
  const k8sconfig = state.get('k8sConfig');
  const selectedK8sContexts = state.get('selectedK8sContexts');

  return {
    k8sconfig,
    selectedK8sContexts,
  };
};

export default withStyles(styles, { withTheme: true })(
  connect(mapStateToProps, mapDispatchToProps)(withRouter(withNotify(DashboardComponent))),
);<|MERGE_RESOLUTION|>--- conflicted
+++ resolved
@@ -171,68 +171,53 @@
             </Tabs>
           </WrapperPaper>
 
-<<<<<<< HEAD
           <TabPanel value={resourceCategory} index={'Overview'}>
             <Overview />
           </TabPanel>
-          {Object.keys(ResourcesConfig).map((resource, idx) => (
-=======
-        <TabPanel value={resourceCategory} index={'Overview'}>
-          <Overview />
-        </TabPanel>
-        {Object.keys(ResourcesConfig).map((resource, idx) => {
-          if (resource === 'CRDS') {
-            CRDsKeys = Object.keys(
-              ResourcesConfig[resource].tableConfig(
-                null,
-                null,
-                k8sconfig,
-                null,
-                resource,
-                selectedK8sContexts,
-              ),
+          {Object.keys(ResourcesConfig).map((resource, idx) => {
+            if (resource === 'CRDS') {
+              CRDsKeys = Object.keys(
+                ResourcesConfig[resource].tableConfig(
+                  null,
+                  null,
+                  k8sconfig,
+                  null,
+                  resource,
+                  selectedK8sContexts,
+                ),
+              );
+            }
+            return (
+              <TabPanel value={resourceCategory} index={resource} key={resource}>
+                {ResourcesConfig[resource].submenu ? (
+                  <ResourcesSubMenu
+                    key={idx}
+                    resource={ResourcesConfig[resource]}
+                    selectedResource={selectedResource}
+                    handleChangeSelectedResource={handleChangeSelectedResource}
+                    updateProgress={updateProgress}
+                    classes={classes}
+                    k8sConfig={k8sconfig}
+                    selectedK8sContexts={selectedK8sContexts}
+                    CRDsKeys={CRDsKeys}
+                  />
+                ) : (
+                  <ResourcesTable
+                    key={idx}
+                    workloadType={resource}
+                    classes={classes}
+                    k8sConfig={k8sconfig}
+                    selectedK8sContexts={selectedK8sContexts}
+                    resourceConfig={ResourcesConfig[resource].tableConfig}
+                    menu={ResourcesConfig[resource].submenu}
+                    updateProgress={updateProgress}
+                  />
+                )}
+              </TabPanel>
             );
-          }
-          return (
->>>>>>> ea48d0de
-            <TabPanel value={resourceCategory} index={resource} key={resource}>
-              {ResourcesConfig[resource].submenu ? (
-                <ResourcesSubMenu
-                  key={idx}
-                  resource={ResourcesConfig[resource]}
-                  selectedResource={selectedResource}
-                  handleChangeSelectedResource={handleChangeSelectedResource}
-                  updateProgress={updateProgress}
-                  classes={classes}
-                  k8sConfig={k8sconfig}
-                  selectedK8sContexts={selectedK8sContexts}
-<<<<<<< HEAD
-=======
-                  CRDsKeys={CRDsKeys}
->>>>>>> ea48d0de
-                />
-              ) : (
-                <ResourcesTable
-                  key={idx}
-                  workloadType={resource}
-                  classes={classes}
-                  k8sConfig={k8sconfig}
-                  selectedK8sContexts={selectedK8sContexts}
-                  resourceConfig={ResourcesConfig[resource].tableConfig}
-                  menu={ResourcesConfig[resource].submenu}
-                  updateProgress={updateProgress}
-                />
-              )}
-            </TabPanel>
-<<<<<<< HEAD
-          ))}
+          })}
         </WrapperContainer>
       </UsesSistent>
-=======
-          );
-        })}
-      </div>
->>>>>>> ea48d0de
     </>
   );
 };
