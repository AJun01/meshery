- title: 🗺 Overview & Installation
  url: project/overview
  links:
    - title: FAQs
      url: project/faq
    - title: 🚀 Quick Start
      url: installation/quick-start
    - title: Installation ↆ
      url: installation
      children:
        - title: Docker ↆ
          url: installation/docker
          grandchildren:
            - title: Docker Extension
              url: installation/docker/docker-extension
        - title: GitHub Codespaces
          url: installation/codespaces
        - title: Kubernetes ↆ
          url: installation/kubernetes
          grandchildren:
            - title: "AKS"
              url: installation/kubernetes/aks
            - title: "EKS"
              url: installation/kubernetes/eks
            - title: "GKE"
              url: installation/kubernetes/gke
            - title: "Helm"
              url: installation/kubernetes/helm
            - title: "KinD"
              url: installation/kubernetes/kind
            - title: "Minikube"
              url: installation/kubernetes/minikube
            - title: KubeSphere
              url: installation/kubernetes/kubesphere
        - title: Linux or macOS ↆ
          url: installation/linux-mac
          grandchildren:
            - title: "Bash"
              url: installation/linux-mac/bash
            - title: "Brew"
              url: installation/linux-mac/brew
        - title: Windows ↆ
          url: installation/windows
          grandchildren:
            - title: "Scoop"
              url: installation/windows/scoop
        - title: Upgrading Meshery ↆ
          url: installation/upgrades
          grandchildren:
            - title: Meshery CLI
              url: installation/upgrades#upgrading-meshery-cli
        - title: Using Multiple Meshery Adapters
          url: installation/multiple-adapters
        - title: Meshery Playground
          url: installation/playground
- title: 🧠 Concepts
  url: concepts
  links:
    - title: Architectural ↆ
      url: concepts/architecture
      children:
        - title: "Adapters"
          url: concepts/architecture/adapters
        - title: Database
          url: concepts/architecture/database
        - title: "Operator ↆ"
          url: concepts/architecture/operator
          grandchildren:
            - title: "Broker"
              url: concepts/architecture/broker
            - title: "Meshsync"
              url: concepts/architecture/meshsync
    - title: Logical ↆ
      url: concepts/logical
      children:
        - title: "Designs"
          url: concepts/logical/designs
        - title: "Environments"
          url: concepts/logical/environments
        - title: "Models ↆ"
          url: concepts/logical/models
          grandchildren:
            - title: "Components"
              url: concepts/logical/components
            - title: "Relationships"
              url: concepts/logical/relationships
            - title: "Policies"
              url: concepts/logical/policies
            - title: "Connections"
              url: concepts/logical/connections
            - title: "Credentials"
              url: concepts/logical/credentials
        - title: "Registry"
          url: concepts/logical/registry
        - title: "Workspaces"
          url: concepts/logical/workspaces
# - title: 📑 Features
#   url: features
#   links:
#     - title: Meshery Playground
#       url: features/playground
- title: 📚 Guides & Tutorials
  url: guides
  links:
    - title: Infrastructure Management ↆ
      url: guides/infrastructure-management/overview
      children:
        - title: GitOps with Meshery
          url: guides/infrastructure-management/gitops-with-meshery
        - title: Deploying Sample Apps
          url: guides/infrastructure-management/sample-apps
        - title: Managing Notifications
          url: guides/infrastructure-management/notification-management
        - title: Managing Envoy Filters
          url: guides/infrastructure-management/filter-management
        - title: Managing Connections
          url: guides/infrastructure-management/lifecycle-management
          grandchildren:
            - title: Registering a Connection
              url: guides/infrastructure-management/registering-a-connection
    - title: Configuring Kubernetes Infrastructure ↆ
      url: guides/configuration-management/working-with-designs
      children:
        - title: Creating a Meshery Design
          url: guides/configuration-management/creating-a-meshery-design
        - title: Importing Designs
          url: guides/configuration-management/importing-models
        - title: Exporting Designs
          url: guides/configuration-management/exporting-models
        - title: Generating Designs
          url: guides/configuration-management/generating-models
        - title: Managing Model Images
          url: guides/configuration-management/push-pull-model-image
        - title: Cloud Native Design Patterns
          url: guides/configuration-management/pattern-management
    - title: Performance Management ↆ
      url: guides/performance-management/performance-management
      children:
        - title: Using Metrics in Meshery
          url: guides/performance-management/meshery-metrics
        - title: Managing Performance
          url: guides/performance-management/managing-performance
        - title: Interpreting Performance Test Results
          url: guides/performance-management/interpreting-performance-test-results
    - title: Using Meshery CLI Guides ↆ
      url: guides/mesheryctl
      children:
        - title: Using mesheryctl
          url: guides/mesheryctl/working-with-mesheryctl
        - title: Autocompletion Setup
          url: guides/mesheryctl/configuring-autocompletion-for-mesheryctl
        - title: CLI Authentication
          url: guides/mesheryctl/authenticate-with-meshery-via-cli
        - title: System Checks
          url: guides/mesheryctl/running-system-checks-using-mesheryctl
        - title: System Commands
          url: guides/mesheryctl/system-commands
    - title: Troubleshooting Guides ↆ
      url: guides/troubleshooting
      children:
        - title: Installation Issues
          url: guides/troubleshooting/installation
        - title: Operator & MeshSync
          url: guides/troubleshooting/meshery-operator-meshsync
        - title: Runtime Errors
          url: guides/troubleshooting/meshery-server
    - title: 🧑‍🔬 Tutorials ↆ
      url: guides/tutorials
      children:
        - title: Exploring Kubernetes CronJobs
          url: guides/tutorials/exploring-kubernetes-cronjobs
        - title: Using ConfigMaps & Secrets in Kubernetes
          url: guides/tutorials/kubernetes-configmaps-secrets
        - title: Exploring Kubernetes Pods
          url: guides/tutorials/kubernetes-pods
        - title: Deploying WordPress & MySQL with Persistent Volumes
          url: guides/tutorials/wordpress-mysql-persistentvolume
        - title: Deploying PHP Guestbook with Redis
          url: guides/tutorials/deploy-php-redis
        - title: Deploying AWS EC2 Instances
          url: guides/tutorials/deploy-aws-ec2-instances-with-meshery
        - title: Exploring Kubernetes Deployments
          url: guides/tutorials/kubernetes-deployments
        - title: Deploying Apache Cassandra with StatefulSets
          url: guides/tutorials/deploy-apache-cassandra-with-statefulset
        - title: Embedding Meshery Designs in WordPress
          url: guides/tutorials/embedding-meshery-design-in-wordpress
        - title: Publishing Designs to ArtifactHub
          url: guides/tutorials/publish-to-artifacthub
# - title: ⚙️ Tasks
#   url: tasks
#   links:
- title: 🛠 Integrations & Extensions
  url: "#"
  links:
    - title: Integrations
      url: extensions/integrations
    - title: Extensions ↆ
      url: extensions
      children:
        - title: Helm Kanvas Snapshot
          url: extensions/helm-kanvas-snapshot
        - title: MeshSync Snapshot
          url: extensions/kubectl-meshsync-snapshot
        - title: Kanvas Design Tools ↆ
          url: extensions/kanvas
          grandchildren:
            - title: Component Shape Guide
              url: extensions/component-shape-guide
            - title: Edges Style Guide
              url: extensions/edges-shape-guide
            - title: Import & Export Designs
              url: extensions/import-export-designs
            - title: Merging Designs
              url: extensions/merging-design
            - title: Publishing Designs
              url: extensions/publishing-a-design
            - title: Sharing Designs
              url: extensions/sharing-a-design
            - title: Working with Tags
              url: extensions/working-with-tags
        - title: Kanvas Snapshot
          url: extensions/kanvas-snapshot 

- title: 🧑‍💻 Contributing & Community
  url: project
  links:
    - title: Meshery Community
      url: project/community
    - title: Meshery Playground
      url: installation/playground
    - title: Contributing Guides ↆ
      url: project/contributing
      children:
        - title: Build & Release (CI) ↆ
          url: project/contributing/build-and-release
        - title: Contributing to Adapters
          url: project/contributing/contributing-adapters
        - title: CLI Contributions ↆ
          url: project/contributing/contributing-cli
          grandchildren:
            - title: Design Principles
              url: project/contributing/contributing-cli-guide
<<<<<<< HEAD
            - title: End-to-End CLI Tests
              url: project/contributing/contributing-cli-tests
        - title: Docs Contributions ↆ
=======
            - title: "End-to-End Testing"
              url: project/contributing/contributing-cli-tests
        - title: Docs
>>>>>>> cd0ace10
          url: project/contributing/contributing-docs
          grandchildren:
            - title: Documentation Structure
              url: project/contributing/contributing-docs-structure
        - title: Server Contributions ↆ
          url: project/contributing/contributing-server
          grandchildren:
            - title: Server Events
              url: project/contributing/contributing-server-events
            - title: Server Errors
              url: project/contributing/contributing-error
        - title: UI Contributions ↆ
          url: project/contributing/contributing-ui
          grandchildren:
            - title: Notification Center
              url: project/contributing/contributing-ui-notification-center
<<<<<<< HEAD
            - title: Sistent Design System
              url: project/contributing/contributing-ui-sistent
            - title: UI End-to-End Tests
              url: project/contributing/contributing-ui-tests
=======
            - title: Dashboard Widgets
              url: project/contributing/contributing-ui-widgets
>>>>>>> cd0ace10
        - title: Docker Extension
          url: project/contributing/contributing-docker-extension
        - title: Policies
          url: project/contributing/contributing-policies
        - title: Models Contributions ↆ
          url: project/contributing/contributing-models
          grandchildren:
            - title: Model Components
              url: project/contributing/contributing-components
            - title: Model Relationships
              url: project/contributing/contributing-relationships
        - title: Schemas
          url: project/contributing/contributing-schemas
        - title: Dev Setup on Windows
          url: project/contributing/meshery-windows

- title: 📖 Reference & Extensibility
  url: reference
  links:
    - title: Error Code Reference
      url: reference/error-codes
    - title: Permission Keys Reference
      url: reference/permissions
    - title: Meshery Operator CRD Reference
      url: reference/meshery-operator-crds
    - title: CLI Command Reference
      url: reference/mesheryctl
    - title: REST & GraphQL API Reference ↆ
      url: extensibility/api
      children:
        - title: GraphQL API Reference
          url: reference/graphql-apis
        - title: REST API Reference
          url: reference/rest-apis
    - title: Extensibility Reference ↆ
      url: &
      children:
        - title: Authorization
          url: extensibility/authorization
        - title: Load Generators
          url: extensibility/load-generators
        - title: Providers
          url: extensibility/providers
        - title: Compatibility Guide
          url: extensibility/verify-compatibility
        - title: UI Plugins
          url: extensibility/ui
    - title: Security Vulnerabilities
      url: project/security-vulnerabilities<|MERGE_RESOLUTION|>--- conflicted
+++ resolved
@@ -241,15 +241,9 @@
           grandchildren:
             - title: Design Principles
               url: project/contributing/contributing-cli-guide
-<<<<<<< HEAD
             - title: End-to-End CLI Tests
               url: project/contributing/contributing-cli-tests
         - title: Docs Contributions ↆ
-=======
-            - title: "End-to-End Testing"
-              url: project/contributing/contributing-cli-tests
-        - title: Docs
->>>>>>> cd0ace10
           url: project/contributing/contributing-docs
           grandchildren:
             - title: Documentation Structure
@@ -266,15 +260,12 @@
           grandchildren:
             - title: Notification Center
               url: project/contributing/contributing-ui-notification-center
-<<<<<<< HEAD
             - title: Sistent Design System
               url: project/contributing/contributing-ui-sistent
             - title: UI End-to-End Tests
               url: project/contributing/contributing-ui-tests
-=======
             - title: Dashboard Widgets
               url: project/contributing/contributing-ui-widgets
->>>>>>> cd0ace10
         - title: Docker Extension
           url: project/contributing/contributing-docker-extension
         - title: Policies
