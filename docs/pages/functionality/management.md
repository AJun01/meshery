---
layout: default
title: Lifecycle Management
permalink: functionality/lifecycle-management
type: functionality
language: en
list: include
---
<a name="lifecycle-management"></a>

# Service Mesh Lifecycle Management
Meshery supports a number of [different service meshes](installation/adapters), so that you can learn and compare different service mesh functionality. Once you have selected to operate a given service mesh, Meshery will assist you with ongoing activities.

<<<<<<< HEAD
## Deploying a service mesh
=======
## #Deploying a service mesh

>>>>>>> cc7daa84
Meshery automates the provisioning of various service meshes, allowing users to select different configuration profiles in order to support a variety of deployment models.

Meshery adapters will dynamically retrieve the specific service mesh's release package upon initial deployment of a given service mesh. Meshery adapters cache (in `.meshery/bin`) the service mesh installation package.

### [Installing sample applications](/docs/guides/sample-apps)
Commonly adjoining each service mesh is a sample application that facilitates demonstration of the value of the given service mesh. Meshery allows you to efficiently deploy the same sample application across different service meshes.

### Use custom service mesh configuration
Meshery provides the ability for you as a service mesh manager to customize your service mesh deployment.

### Deleting a service mesh
Just as Meshery automates the provisioning of various service meshes, so does it facilitate the deprovisioning of service meshes.

# Notifications 
Meshery tracks service mesh and application health. Meshery provides notification of environment issues, application conflicts with service mesh configuration.

**Acknowledging and dismissing notifications**
Many notifications are informational and can readily be dismissed after reading. Some notifications include actionable alerts.

<strong>Taking action on alerts</strong>

Particular notifications that Meshery presents are immediately actionable. These are denoted by a red colored highlight. Be on the lookout for these alerts and take action promptly to ensure a smooth running service mesh.<|MERGE_RESOLUTION|>--- conflicted
+++ resolved
@@ -11,12 +11,7 @@
 # Service Mesh Lifecycle Management
 Meshery supports a number of [different service meshes](installation/adapters), so that you can learn and compare different service mesh functionality. Once you have selected to operate a given service mesh, Meshery will assist you with ongoing activities.
 
-<<<<<<< HEAD
 ## Deploying a service mesh
-=======
-## #Deploying a service mesh
-
->>>>>>> cc7daa84
 Meshery automates the provisioning of various service meshes, allowing users to select different configuration profiles in order to support a variety of deployment models.
 
 Meshery adapters will dynamically retrieve the specific service mesh's release package upon initial deployment of a given service mesh. Meshery adapters cache (in `.meshery/bin`) the service mesh installation package.
