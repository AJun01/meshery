--- conflicted
+++ resolved
@@ -34,13 +34,8 @@
 import CloseIcon from "@material-ui/icons/Close";
 import { updateProgress } from "../lib/store";
 import dataFetch from "../lib/data-fetch";
-<<<<<<< HEAD
-import controlPlaneSubscription from "../components/graphql/subscriptions/ControlPlaneSubscription";
-import fetchControlPlanes from "../components/graphql/queries/ControlPlanesQuery";
-=======
 import subscribeControlPlaneEvents from './graphql/subscriptions/ControlPlaneSubscription';
 import fetchControlPlanes from './graphql/queries/ControlPlanesQuery';
->>>>>>> dbefb25e
 
 const styles = (theme) => ({
   root: {
@@ -349,20 +344,7 @@
   componentDidMount = () => {
     this.fetchAvailableAdapters();
     this.fetchVersionDetails();
-<<<<<<< HEAD
-    controlPlaneSubscription(data => {
-      console.log(data);
-      this.setMeshScanData(data);
-    }, { serviceMesh: "ALL" });
-    fetchControlPlanes({ serviceMesh: "ALL" })
-      .then(res => {
-        console.log(res);
-        this.setMeshScanData(res);  //uncomment this when control plane resolvers are ready
-      })
-      .catch(err => console.error(err))
-=======
     this.initMeshSyncControlPlaneSubscription();
->>>>>>> dbefb25e
     // this.fetchMeshScanData(); // using '/api/mesh/scan' as of now. To be removed after control plane resolvers are in place.
   };
 
@@ -424,13 +406,8 @@
     const self = this;
     const namespaces = {};
     const activeNamespaces = {};
-<<<<<<< HEAD
-    let meshScanData = data.listenToControlPlaneEvents || data.controlPlanes;
-    meshScanData?.map(mesh => {
-=======
 
     data?.controlPlaneState?.map(mesh => {
->>>>>>> dbefb25e
       mesh?.members?.map(member => {
         if (namespaces[mesh.name]) namespaces[mesh.name].add(member.namespace)
         else namespaces[mesh.name] = new Set([member.namespace])
