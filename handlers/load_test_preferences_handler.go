--- conflicted
+++ resolved
@@ -12,99 +12,6 @@
 	SMP "github.com/layer5io/service-mesh-performance/spec"
 )
 
-<<<<<<< HEAD
-// LoadTestPrefencesHandler is used for persisting load test preferences
-func (h *Handler) LoadTestPrefencesHandler(w http.ResponseWriter, req *http.Request, prefObj *models.Preference, user *models.User, provider models.Provider) {
-	if req.Method == http.MethodGet {
-		if err := json.NewEncoder(w).Encode(prefObj); err != nil {
-			obj := "LoadTest preference object"
-			// logrus.Errorf("Error encoding LoadTest preference object: %v", err)
-			// http.Error(w, "Error encoding LoadTest preference object", http.StatusInternalServerError)
-			h.log.Error(ErrEncoding(err, obj))
-			http.Error(w, ErrEncoding(err, obj).Error(), http.StatusInternalServerError)
-		}
-		return
-	}
-	// if req.Method != http.MethodPost {
-	// 	w.WriteHeader(http.StatusNotFound)
-	// 	return
-	// }
-
-	// qps, _ := strconv.ParseInt(q.Get("qps"), 32)
-	qs := req.FormValue("qps")
-	qps, err := strconv.Atoi(qs)
-	if err != nil {
-		obj := "qps"
-		// logrus.Error(err)
-		// http.Error(w, "please provide a valid value for qps", http.StatusBadRequest)
-		h.log.Error(ErrParseBool(err, obj))
-		http.Error(w, ErrParseBool(err, obj).Error(), http.StatusBadRequest)
-		return
-	}
-	if qps < 0 {
-		http.Error(w, "please provide a valid value for qps", http.StatusBadRequest)
-		return
-	}
-	dur := req.FormValue("t")
-	if _, err = time.ParseDuration(dur); err != nil {
-		// err = errors.Wrap(err, "unable to parse t as a duration")
-		obj := "t as a duration"
-		// logrus.Error(err)
-		// http.Error(w, "please provide a valid value for t", http.StatusBadRequest)
-		h.log.Error(ErrParseBool(err, obj))
-		http.Error(w, ErrParseBool(err, obj).Error(), http.StatusBadRequest)
-		return
-	}
-	cu := req.FormValue("c")
-	c, err := strconv.Atoi(cu)
-	if err != nil {
-		// err = errors.Wrap(err, "unable to parse c")
-		obj := "c"
-		// logrus.Error(err)
-		// http.Error(w, "please provide a valid value for c", http.StatusBadRequest)
-		h.log.Error(ErrParseBool(err, obj))
-		http.Error(w, ErrParseBool(err, obj).Error(), http.StatusBadRequest)
-		return
-	}
-	if c < 0 {
-		http.Error(w, "please provide a valid value for c", http.StatusBadRequest)
-		return
-	}
-	gen := req.FormValue("gen")
-	genTrack := false
-	// TODO: after we have interfaces for load generators in place, we need to make a generic check, for now using a hard coded one
-	for _, lg := range []models.LoadGenerator{models.FortioLG, models.Wrk2LG, models.NighthawkLG} {
-		if lg.Name() == gen {
-			genTrack = true
-		}
-	}
-	if !genTrack {
-		// logrus.Error("invalid value for gen")
-		// http.Error(w, "please provide a valid value for gen (load generator)", http.StatusBadRequest)
-		h.log.Error(ErrInvalidGenValue)
-		http.Error(w, ErrInvalidGenValue.Error(), http.StatusBadRequest)
-		return
-	}
-	prefObj.LoadTestPreferences = &models.LoadTestPreferences{
-		ConcurrentRequests: c,
-		Duration:           dur,
-		QueriesPerSecond:   qps,
-		LoadGenerator:      gen,
-	}
-	if err = provider.RecordPreferences(req, user.UserID, prefObj); err != nil {
-		obj := "user preferences"
-		h.log.Error(ErrFailToSave(err, obj))
-		http.Error(w, ErrFailToSave(err, obj).Error(), http.StatusInternalServerError)
-		// logrus.Errorf("unable to save user preferences: %v", err)
-		// http.Error(w, "unable to save user preferences", http.StatusInternalServerError)
-		return
-	}
-
-	_, _ = w.Write([]byte("{}"))
-}
-
-=======
->>>>>>> ccfe9a13
 // UserTestPreferenceHandler is used for persisting load test preferences
 func (h *Handler) UserTestPreferenceHandler(w http.ResponseWriter, req *http.Request, prefObj *models.Preference, user *models.User, provider models.Provider) {
 	// if req.Method != http.MethodPost && req.Method != http.MethodGet && req.Method != http.MethodDelete {
