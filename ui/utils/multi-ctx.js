/**
 * A function to be used by the requests sent for the
 * operations based on multi-context support
 *
 * @param {string} url The request URL
 * @param {Array.<string>} ctx The context Array
 * @returns {string} The final query-parametrised URL
 */
export function ctxUrl(url, ctx) {
  if (ctx?.length) {
    const contextQuery = ctx.map((context) => `contexts=${context}`).join('&');
    return `${url}?${contextQuery}`;
  }
  return url;
}

/**
 * The function takes in all the context and returns
 *  their respective cluster IDs associated to them
 *
 * @param {Array.<string>} selectedContexts
 * @param {Array.<string>} k8sconfig
 * @returns
 */
export const getK8sClusterIdsFromCtxId = (selectedContexts, k8sconfig) => {
  if (selectedContexts.length === 0) {
    return [];
  }

<<<<<<< HEAD
  if (selectedContexts.includes('all')) {
    return ['all'];
=======
  if (selectedContexts.includes("all")){
    return k8sconfig.map((cfg => cfg?.kubernetes_server_id))
>>>>>>> 6640f6f8
  }
  const clusterIds = [];
  selectedContexts.forEach((context) => {
    const clusterId = k8sconfig.find((cfg) => cfg.id === context)?.kubernetes_server_id;
    if (clusterId) {
      clusterIds.push(clusterId);
    }
  });

  return clusterIds;
};

/**
 *
 * @param {Array.<string>} selectedK8sContexts
 * @param {Array.<string>} k8sConfig
 * @returns {string} The context ID
 */
export function getFirstCtxIdFromSelectedCtxIds(selectedK8sContexts, k8sConfig) {
  if (!selectedK8sContexts?.length) {
    return '';
  }

  if (selectedK8sContexts?.includes('all')) {
    return k8sConfig[0]?.id;
  }

  return selectedK8sContexts[0];
}

/**
 * Get the k8sConfigIds of K8sconfig
 * @param {Array.<Object>} k8sConfig
 * @returns
 */
export function getK8sConfigIdsFromK8sConfig(k8sConfig) {
  if (!k8sConfig || !k8sConfig.length) {
    return [];
  }

  return k8sConfig.map((cfg) => cfg.id);
}

export const getK8sClusterNamesFromCtxId = (selectedContexts, k8sconfig) => {
  if (selectedContexts.length === 0) {
    return [];
  }

  if (selectedContexts.includes('all')) {
    return ['all'];
  }

  const clusterNames = [];

  selectedContexts.forEach((context) => {
    const name = k8sconfig.find((cfg) => cfg.id === context)?.name;
    if (name) {
      clusterNames.push(name);
    }
  });

  return clusterNames;
};<|MERGE_RESOLUTION|>--- conflicted
+++ resolved
@@ -27,13 +27,8 @@
     return [];
   }
 
-<<<<<<< HEAD
-  if (selectedContexts.includes('all')) {
-    return ['all'];
-=======
   if (selectedContexts.includes("all")){
     return k8sconfig.map((cfg => cfg?.kubernetes_server_id))
->>>>>>> 6640f6f8
   }
   const clusterIds = [];
   selectedContexts.forEach((context) => {
