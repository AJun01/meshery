--- conflicted
+++ resolved
@@ -140,10 +140,7 @@
    "published": false,
    "shapePolygonPoints": "",
    "styleOverrides": "",
-<<<<<<< HEAD
    "isNamespaced": true,
-   "styles": ""
-=======
    "styles": "",
     "transitions": {
       "connected": [
@@ -156,7 +153,6 @@
         "deleted"
       ]
     }
->>>>>>> 83f01466
   },
   "model": {
    "category": {
