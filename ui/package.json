{
    "name": "meshery-ui",
    "version": "1.0.0",
    "description": "collaborative management plane",
    "main": "index.js",
    "scripts": {
        "dev": "next lint --fix && node ui_dev_server.js",
        "lint": "next lint",
        "lint:fix": "next lint --fix",
        "format": "npx prettier --write \"**/*.{ts,tsx,js,jsx,md,json}\"",
        "build": "npm run clean && cross-env next build",
        "start": "NODE_ENV=production node ui_dev_server.js",
        "export": "next export",
        "export-playground": "PLAYGROUND=true next export -o playground",
        "test:e2e": "npx playwright test",
        "test:e2e:chromium": "npx playwright test --project=chromium",
        "test:e2e:codegen": "npx playwright codegen --load-storage=playwright/.auth/user.json http://localhost:9081/extension/meshmap",
        "test:e2e:fast": "npx playwright test --project=chromium --grep-invert @slow",
        "test:coverage": "npm run test -- --coverage",
        "relay": "relay-compiler",
        "prepare": "cd .. && husky install ui/.husky",
        "cy:dev:open": "start-server-and-test dev http://localhost:3000 cy:open",
        "postinstall": "patch-package",
        "clean": "rm -rf .next,out"
    },
    "keywords": [],
    "author": "Meshery Authors",
    "repository": "https://github.com/meshery/meshery",
    "license": "Apache-2.0",
    "dependencies": {
        "@casl/ability": "^6.5.0",
        "@casl/react": "^3.1.0",
        "@date-io/moment": "^2.17.0",
        "@emotion/react": "^11.11.3",
        "@emotion/styled": "^11.11.0",
        "@fortawesome/fontawesome-svg-core": "^6.4.2",
        "@fortawesome/free-brands-svg-icons": "^6.4.0",
        "@fortawesome/free-regular-svg-icons": "^6.1.2",
        "@fortawesome/free-solid-svg-icons": "^6.4.0",
        "@fortawesome/react-fontawesome": "^0.2.0",
<<<<<<< HEAD
        "@layer5/sistent": "^0.14.47",
=======
        "@layer5/sistent": "^0.14.48",
>>>>>>> 1d078456
        "@material-ui/core": "^4.12.4",
        "@material-ui/icons": "^4.11.3",
        "@material-ui/lab": "^4.0.0-alpha.61",
        "@material-ui/pickers": "^3.3.10",
        "@mui/icons-material": "^5.15.11",
        "@mui/lab": "^5.0.0-alpha.135",
        "@mui/material": "^5.15.11",
        "@mui/styles": "^5.15.11",
        "@mui/x-tree-view": "^6.0.0-beta.0",
        "@open-policy-agent/opa-wasm": "^1.8.1",
        "@paciolan/remote-component": "^2.13.0",
        "@redux-devtools/extension": "^3.2.3",
        "@reduxjs/toolkit": "^1.9.5",
        "@rjsf/core": "^5.8.1",
        "@rjsf/material-ui": "^5.8.2",
        "@rjsf/utils": "^5.15.1",
        "@rjsf/validator-ajv8": "^5.8.1",
        "@uiw/react-md-editor": "^3.14.4",
        "@xstate/react": "^4.1.1",
        "autoprefixer": "^10.4.14",
        "axios": "^1.6.2",
        "babel-plugin-istanbul": "^6.0.0",
        "babel-plugin-relay": "^13.2.0",
        "billboard.js": "^3.10.2",
        "caniuse-lite": "^1.0.30001387",
        "classnames": "^2.3.1",
        "codemirror": "^5.65.8",
        "color-string": "^1.5.5",
        "cron-time-generator": "^2.0.3",
        "cross-env": "^7.0.3",
        "glob-parent": "^5.1.2",
        "graphql": "^16.8.1",
        "graphql-ws": "^5.14.3",
        "humanize-duration": "^3.31.0",
        "isomorphic-unfetch": "^4.0.2",
        "js-yaml": "^4.1.0",
        "jsonlint-mod": "^1.7.6",
        "jss": "latest",
        "lodash": "^4.17.21",
        "minimist": ">=1.2.2",
        "mochawesome": "^7.1.3",
        "moment": "^2.29.4",
        "mui-datatables": "^3.7.8",
        "next": "^12.3.4",
        "next-redux-wrapper": "^3.0.0-alpha.3",
        "next-remove-imports": "^1.0.12",
        "notistack": "^1.0.10",
        "patch-package": "^6.4.7",
        "path-parse": "^1.0.7",
        "pluralize": "^8.0.0",
        "postcss": "^8.4.38",
        "prop-types": "latest",
        "react": "^17.0.2",
        "react-big-calendar": "^0.35.0",
        "react-codemirror2": "^7.2.1",
        "react-countdown-clock": "^2.9.0",
        "react-dom": "^17.0.2",
        "react-draggable": "^4.4.5",
        "react-error-boundary": "^4.0.11",
        "react-jss": "^10.9.0",
        "react-lazyload": "^3.2.0",
        "react-moment": "^1.1.2",
        "react-redux": "8.0.2",
        "react-relay": "^16.0.0",
        "react-runtime": "^1.1.0",
        "react-select": "^5.7.0",
        "react-share": "^4.4.1",
        "react-slick": "^0.29.0",
        "redux": "^4.2.0",
        "redux-thunk": "^2.4.0",
        "relay-runtime": "^15.0.0",
        "set-value": "^4.0.1",
        "styled-jsx": "^5.1.2",
        "tar": "^6.2.1",
        "universal-cookie": "^7.1.4",
        "uuid": "^9.0.1",
        "xstate": "^5.13.0"
    },
    "devDependencies": {
        "@4tw/cypress-drag-drop": "^2.2.5",
        "@babel/core": "^7.21.3",
        "@babel/eslint-parser": "^7.22.11",
        "@babel/traverse": "^7.24.1",
        "@babel/types": "^7.23.5",
        "@cypress/code-coverage": "^3.12.39",
        "@next/eslint-plugin-next": "^13.1.2",
        "@playwright/test": "^1.44.0",
        "@storybook/addon-interactions": "^8.1.5",
        "@storybook/addon-styling": "^1.0.8",
        "@storybook/manager-webpack5": "^6.5.16",
        "@storybook/react": "^7.0.26",
        "@storybook/testing-library": "^0.0.13",
        "@types/node": "^20.12.12",
        "ajv": "^8.12.0",
        "babel-loader": "^9.1.2",
        "cypress": "^13.2.0",
        "cypress-file-upload": "^5.0.8",
        "eslint": "^8.57.0",
        "eslint-config-next": "^13.1.2",
        "eslint-config-prettier": "^9.1.0",
        "eslint-plugin-cypress": "^2.13.3",
        "eslint-plugin-prettier": "^5.1.3",
        "eslint-plugin-react": "^7.31.8",
        "http-proxy": "^1.18.1",
        "husky": "^7.0.2",
        "lint-staged": "^15.1.0",
        "node-polyfill-webpack-plugin": "^2.0.1",
        "nodemon": "^2.0.20",
        "nyc": "^15.1.0",
        "prettier": "^3.0.3",
        "relay-compiler": "^16.2.0",
        "start-server-and-test": "^1.13.1",
        "webpack": "^5.76.0",
        "webpack-cli": "^5.1.4"
    }
}<|MERGE_RESOLUTION|>--- conflicted
+++ resolved
@@ -38,11 +38,7 @@
         "@fortawesome/free-regular-svg-icons": "^6.1.2",
         "@fortawesome/free-solid-svg-icons": "^6.4.0",
         "@fortawesome/react-fontawesome": "^0.2.0",
-<<<<<<< HEAD
-        "@layer5/sistent": "^0.14.47",
-=======
         "@layer5/sistent": "^0.14.48",
->>>>>>> 1d078456
         "@material-ui/core": "^4.12.4",
         "@material-ui/icons": "^4.11.3",
         "@material-ui/lab": "^4.0.0-alpha.61",
