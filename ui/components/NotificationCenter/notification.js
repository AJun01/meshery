import * as React from 'react';
import {
  Avatar,
  Box,
  Collapse,
  Grid,
  Slide,
  IconButton,
  Typography,
  useTheme,
  Checkbox,
  Popover,
  alpha,
  FormattedTime,
<<<<<<< HEAD
  Tooltip,
=======
  CustomTooltip,
>>>>>>> e0d1b803
} from '@layer5/sistent';
import {
  OptionList,
  OptionListItem,
  MenuPaper,
  SocialListItem,
  ListButton,
  ActorAvatar,
  Expanded,
  GridItem,
  Message,
  StyledAvatarStack,
  Root,
  Summary,
} from './notificationCenter.style';

import { SEVERITY, SEVERITY_STYLE, STATUS } from './constants';
import { iconLarge, iconMedium } from '../../css/icons.styles';
import MoreVertIcon from '@mui/icons-material/MoreVert';
import FacebookIcon from '../../assets/icons/FacebookIcon';
import LinkedInIcon from '../../assets/icons/LinkedInIcon';
import TwitterIcon from '../../assets/icons/TwitterIcon';
import ShareIcon from '../../assets/icons/ShareIcon';
import DeleteIcon from '../../assets/icons/DeleteIcon';
import {
  useUpdateStatusMutation,
  useDeleteEventMutation,
} from '../../rtk-query/notificationCenter';
import { useDispatch, useSelector } from 'react-redux';
import {
  selectEventById,
  selectIsEventVisible,
  updateIsEventChecked,
} from '../../store/slices/events';
import { useGetUserByIdQuery } from '../../rtk-query/user';
import { FacebookShareButton, LinkedinShareButton, TwitterShareButton } from 'react-share';
import ReadIcon from '../../assets/icons/ReadIcon';
import UnreadIcon from '../../assets/icons/UnreadIcon';
import { FormattedLinkMetadata, FormattedMetadata } from './metadata';
import { truncate } from 'lodash';

export const eventPreventDefault = (e) => {
  e.preventDefault();
};

export const eventstopPropagation = (e) => {
  e.stopPropagation();
};

export const MAX_NOTIFICATION_DESCRIPTION_LENGTH = 62;

export const canTruncateDescription = (description) => {
  return description.length > MAX_NOTIFICATION_DESCRIPTION_LENGTH;
};

const AvatarStack = ({ avatars, direction }) => {
  return (
    <StyledAvatarStack
      sx={{
        flexDirection: direction,
      }}
    >
      {avatars.map((avatar, index) => (
        <CustomTooltip title={avatar.name} placement="top" key={index}>
          <Box
            sx={{
              zIndex: avatars.length - index,
              ml: '-0.4rem',
            }}
          >
            <Avatar alt={avatar.name} src={avatar.avatar_url} />
          </Box>
        </CustomTooltip>
      ))}
    </StyledAvatarStack>
  );
};

const BasicMenu = ({ event }) => {
  const [anchorEl, setAnchorEl] = React.useState(null);
  const open = Boolean(anchorEl);

  const handleClick = (event) => {
    event.stopPropagation();
    setAnchorEl(event.currentTarget);
  };
  const handleClose = (e) => {
    e.stopPropagation();
    setAnchorEl(null);
  };

  const [isSocialShareOpen, setIsSocialShareOpen] = React.useState(false);
  const toggleSocialShare = (e) => {
    e.stopPropagation();
    setIsSocialShareOpen((prev) => !prev);
  };
  const theme = useTheme();
  return (
    <div className="mui-fixed" onClick={(e) => e.stopPropagation()}>
      <IconButton
        id="basic-button"
        aria-controls={open ? 'basic-menu' : undefined}
        aria-haspopup="true"
        aria-expanded={open ? 'true' : undefined}
        onClick={handleClick}
      >
        <MoreVertIcon />
      </IconButton>
      <Popover
        open={open}
        anchorEl={anchorEl}
        onClose={handleClose}
        anchorOrigin={{
          vertical: 'bottom',
          horizontal: 'left',
        }}
      >
        <MenuPaper>
          <OptionList>
            <OptionListItem sx={{ width: '100%' }}>
              <ListButton onClick={toggleSocialShare}>
                <ShareIcon {...iconMedium} fill={theme.palette.icon.secondary} />
                <Typography variant="body1" sx={{ marginLeft: '0.5rem' }}>
                  Share
                </Typography>
              </ListButton>
            </OptionListItem>
            <Collapse in={isSocialShareOpen}>
              <SocialListItem>
                <FacebookShareButton url={'https://meshery.io'} quote={event.description || ''}>
                  <FacebookIcon {...iconMedium} fill={theme.palette.icon.secondary} />
                </FacebookShareButton>
                <LinkedinShareButton url={'https://meshery.io'} summary={event.description || ''}>
                  <LinkedInIcon {...iconMedium} fill={theme.palette.icon.secondary} />
                </LinkedinShareButton>
                <TwitterShareButton url={'https://meshery.io'} title={event.description || ''}>
                  <TwitterIcon {...iconMedium} fill={theme.palette.icon.secondary} />
                </TwitterShareButton>
              </SocialListItem>
            </Collapse>
          </OptionList>

          <DeleteEvent event={event} />
          <ChangeStatus event={event} />
        </MenuPaper>
      </Popover>
    </div>
  );
};

export const DeleteEvent = ({ event }) => {
  const theme = useTheme();
  const [deleteEventMutation] = useDeleteEventMutation();

  const handleDelete = (e) => {
    e.stopPropagation();
    deleteEventMutation({ id: event.id });
  };
  return (
    <OptionList>
      <ListButton onClick={handleDelete}>
        <DeleteIcon {...iconMedium} fill={theme.palette.icon.secondary} />
        <Typography variant="body1" sx={{ marginLeft: '0.5rem' }}>
          {' '}
          Delete{' '}
        </Typography>
      </ListButton>
    </OptionList>
  );
};

export const ChangeStatus = ({ event }) => {
  const newStatus = event.status === STATUS.READ ? STATUS.UNREAD : STATUS.READ;
  const [updateStatusMutation] = useUpdateStatusMutation();
  const theme = useTheme();
  const updateStatus = (e) => {
    e.stopPropagation();
    updateStatusMutation({ id: event.id, status: newStatus });
  };
  return (
    <OptionList>
      <ListButton onClick={updateStatus}>
        {newStatus === STATUS.READ ? (
          <ReadIcon {...iconMedium} fill={theme.palette.icon.secondary} />
        ) : (
          <UnreadIcon {...iconMedium} fill={theme.palette.icon.secondary} />
        )}
        <Typography variant="body1" sx={{ marginLeft: '0.5rem' }}>
          {' '}
          Mark as {newStatus}{' '}
        </Typography>
      </ListButton>
    </OptionList>
  );
};
export const getErrorCodesFromEvent = (event) => {
  if (!event || !event.metadata) return null;

  let errorCodes = new Set();
  if (event.metadata.error) {
    if (Array.isArray(event.metadata.error)) {
      event.metadata.error.forEach((err) => {
        if (err.Code) errorCodes.add(err.Code);
      });
    } else if (event.metadata.error.Code) {
      errorCodes.add(event.metadata.error.Code);
    }
  }

  if (event.metadata.ModelDetails) {
    Object.values(event.metadata.ModelDetails).forEach((detail) => {
      if (Array.isArray(detail.Errors)) {
        detail.Errors.forEach((error) => {
          if (error.error?.Code) {
            errorCodes.add(error.error.Code);
          }
        });
      }
    });
  }

  return [...errorCodes];
};
export const Notification = ({ event_id }) => {
  const event = useSelector((state) => selectEventById(state, event_id));
  const isVisible = useSelector((state) => selectIsEventVisible(state, event.id));
  const severityStyles = SEVERITY_STYLE[event.severity] || SEVERITY_STYLE[SEVERITY.INFO];
  const eventStyle = SEVERITY_STYLE[event?.severity] || {};
  const notificationColor = severityStyles?.color;
  const theme = useTheme();
  const dispatch = useDispatch();
  const [expanded, setExpanded] = React.useState(false);
  const handleExpandClick = (e) => {
    e.stopPropagation();
    setExpanded(!expanded);
  };

  const { data: user } = useGetUserByIdQuery(event.user_id || '');

  const userName = `${user?.first_name || ''} ${user?.last_name || ''}`;
  const userAvatarUrl = user?.avatar_url || '';

  const handleSelectEvent = (e, value) => {
    e.stopPropagation();
    dispatch(
      updateIsEventChecked({
        id: event.id,
        value,
      }),
    );
  };

  const eventActors = [
    ...(event.user_id && user
      ? [{ name: userName, avatar_url: userAvatarUrl, tooltip: userName }]
      : []),
    ...(event.system_id
      ? [
          {
            name: 'Meshery',
            avatar_url: '/static/img/meshery-logo.png',
            tooltip: `System ID: ${event.system_id}`,
          },
        ]
      : []),
  ];

  const Detail = () => (
    <Expanded
      container
      style={{
        backgroundColor: alpha(eventStyle?.color || SEVERITY_STYLE['informational'].color, 0.1),
        color: theme.palette.text.default,
        borderTop: `1px solid ${notificationColor}`,
      }}
    >
      <Grid
        item
        xs={12}
        sx={{
          padding: '1rem',
        }}
      >
        <Grid
          item
          xs={12}
          sx={{
            display: 'flex',
            alignItems: 'center',
            justifyContent: 'space-between',
          }}
        >
          <ActorAvatar item sm={1} style={{ marginBottom: '0.5rem' }}>
            <AvatarStack
              avatars={eventActors}
              direction={{
                xs: 'row',
                md: 'row',
              }}
            />
          </ActorAvatar>
          <FormattedLinkMetadata event={event} />
        </Grid>
        <FormattedMetadata event={event} />
      </Grid>
    </Expanded>
  );
  return (
    <Slide
      in={isVisible}
      timeout={250}
      direction="left"
      appear={false}
      enter={false}
      mountOnEnter
      unmountOnExit
    >
      <Root notificationcolor={notificationColor} status={event?.status}>
        <Summary
          container
          notificationcolor={notificationColor}
          onClick={handleExpandClick}
          spacing={0}
          style={{ flexWrap: 'nowrap' }}
        >
          <GridItem item xs="auto">
            <Checkbox
              onClick={eventstopPropagation}
              checked={Boolean(event.checked)}
              onChange={handleSelectEvent}
              sx={{
                margin: '0rem',
                padding: '0rem',
                paddingLeft: '0.5rem',
                paddingRight: '0.25rem',
              }}
            />

            <severityStyles.icon
              {...iconLarge}
              fill={severityStyles?.color}
              style={{ paddingRight: '0.25rem' }}
            />
          </GridItem>
          <GridItem item xs={8} sm>
            <Message variant="body1">
              {truncate(event.description, {
                length: MAX_NOTIFICATION_DESCRIPTION_LENGTH,
              })}
            </Message>
          </GridItem>
          <GridItem item xs="auto" style={{ justifyContent: 'end', gap: '0rem' }}>
            <Box sx={{ display: { xs: 'none', sm: 'block' } }}>
              <FormattedTime date={event.created_at} />
            </Box>
            <BasicMenu event={event} />
          </GridItem>
        </Summary>
        <Collapse in={expanded}>{expanded && <Detail />}</Collapse>
      </Root>
    </Slide>
  );
};

export default Notification;<|MERGE_RESOLUTION|>--- conflicted
+++ resolved
@@ -12,11 +12,7 @@
   Popover,
   alpha,
   FormattedTime,
-<<<<<<< HEAD
-  Tooltip,
-=======
   CustomTooltip,
->>>>>>> e0d1b803
 } from '@layer5/sistent';
 import {
   OptionList,
