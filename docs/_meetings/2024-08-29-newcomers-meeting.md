--- conflicted
+++ resolved
@@ -8,14 +8,9 @@
 - Sudhanshu Dasgupta
 - Ashparsh Pandey
 - Tharanishwaran
-
-<<<<<<< HEAD
 - Victor Akoh
--
-=======
 - Godwill Charles 
 - Mojtaba Maleki
->>>>>>> 52e0c861
 -
 - 
 - 
