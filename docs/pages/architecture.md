---
layout: page
title: Architecture
permalink: architecture
---

# Architecture

<div class="iframe-container">
 <iframe src="https://docs.google.com/presentation/d/e/2PACX-1vSj6eYr6AgZ4mBgOL_Gv9T4WyLBFkPv49asNtdw1_Gn_xCsk37QRhOjdBRB-3Jp1ehneFmm2dpgFie-/embed?start=false&loop=false&delayms=3000#slide=id.g55c4016581_0_0" frameborder="0" width="960" height="569" allowfullscreen="true" mozallowfullscreen="true" webkitallowfullscreen="true"></iframe>
</div> 

# Value provided by Meshery Cloud
Performance test reports area anonymously sent to Meshery Cloud for statistical analysis and sharing back to the community. Data points like the average overhead of service meshes as seen in various environments are shared through this mechanism.
<div class="iframe-container">
    <iframe src="https://docs.google.com/presentation/d/e/2PACX-1vSj6eYr6AgZ4mBgOL_Gv9T4WyLBFkPv49asNtdw1_Gn_xCsk37QRhOjdBRB-3Jp1ehneFmm2dpgFie-/embed?start=false&loop=false&delayms=3000#slide=id.g4f68f671f0_0_0" frameborder="0" width="960" height="569" allowfullscreen="true" mozallowfullscreen="true" webkitallowfullscreen="true"></iframe>

</div> 

## Network Ports 
Meshery uses the following list of network ports to interface with its various components:

| Adapter       | Port          |
| :------------ | :------------ |
| Meshery web-based UI | 9081/tcp |
<<<<<<< HEAD
| [Meshery Adapter for Istio](/docs/installation/adapters/istio) | 10000/tcp |
| [Meshery Adapter for Linkerd](/docs/installation/adapters/linkerd) | 10001/tcp |
| [Meshery Adapter for Consul](/docs/installation/adapters/consul) | 10002/tcp |
| [Meshery Adapter for Octarine](/docs/installation/adapters/octarine) | 10003/tcp |
| [Meshery Adapter for NSM](/docs/installation/adapters/nsm) | 10004/tcp |
| [Meshery Adapter for App Mesh](/docs/installation/adapters/app-mesh) |10005/tcp |
| [Meshery Adapter for Maesh](/docs/installation/adapters/maesh) |10006/tcp |
| [Meshery Adapter for Kuma](/docs/installation/adapters/kuma) |10007/tcp |
| [Meshery Adapter for Citrix CPX](/docs/installation/adapters/cpx) |10008/tcp |
=======
{% assign adaptersSortedByPort = site.adapters | sort: 'port' -%}
{% for adapter in adaptersSortedByPort -%}
{% if adapter.port -%}
| [{{ adapter.name }}]({{ site.baseurl }}{{ adapter.url }}) | {{ adapter.port }} |
{% endif -%}
{% endfor %}
>>>>>>> 86fe363f

See the [Adapters](installation/adapters) section for more information on the function of an adapter.<|MERGE_RESOLUTION|>--- conflicted
+++ resolved
@@ -23,23 +23,11 @@
 | Adapter       | Port          |
 | :------------ | :------------ |
 | Meshery web-based UI | 9081/tcp |
-<<<<<<< HEAD
-| [Meshery Adapter for Istio](/docs/installation/adapters/istio) | 10000/tcp |
-| [Meshery Adapter for Linkerd](/docs/installation/adapters/linkerd) | 10001/tcp |
-| [Meshery Adapter for Consul](/docs/installation/adapters/consul) | 10002/tcp |
-| [Meshery Adapter for Octarine](/docs/installation/adapters/octarine) | 10003/tcp |
-| [Meshery Adapter for NSM](/docs/installation/adapters/nsm) | 10004/tcp |
-| [Meshery Adapter for App Mesh](/docs/installation/adapters/app-mesh) |10005/tcp |
-| [Meshery Adapter for Maesh](/docs/installation/adapters/maesh) |10006/tcp |
-| [Meshery Adapter for Kuma](/docs/installation/adapters/kuma) |10007/tcp |
-| [Meshery Adapter for Citrix CPX](/docs/installation/adapters/cpx) |10008/tcp |
-=======
 {% assign adaptersSortedByPort = site.adapters | sort: 'port' -%}
 {% for adapter in adaptersSortedByPort -%}
 {% if adapter.port -%}
 | [{{ adapter.name }}]({{ site.baseurl }}{{ adapter.url }}) | {{ adapter.port }} |
 {% endif -%}
 {% endfor %}
->>>>>>> 86fe363f
 
 See the [Adapters](installation/adapters) section for more information on the function of an adapter.