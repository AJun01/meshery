--- conflicted
+++ resolved
@@ -260,16 +260,6 @@
 			AllowedServices[v] = services[v]
 		}
 
-<<<<<<< HEAD
-=======
-		utils.ViperCompose.Set("services", AllowedServices)
-		err = utils.ViperCompose.WriteConfig()
-		if err != nil {
-			utils.Log.Error(ErrWriteConfig(errors.Wrap(err, "Unable to write context to docker.")))
-			return nil
-		}
-
->>>>>>> 1fb781d5
 		//////// FLAGS
 		// Control whether to pull for new Meshery container images
 		if skipUpdateFlag {
