import { fetchQuery, graphql } from 'react-relay';
import { createRelayEnvironment } from '../../../lib/relayEnvironment';

export default function NatsStatusQuery(vars) {
  const environment = createRelayEnvironment({});

  const NatsStatusQueryNode = graphql`
<<<<<<< HEAD
    query NatsStatusQuery($k8scontextID: String!) {
      controller: getNatsStatus(k8scontextID: $k8scontextID) {
        name
        version
        status
      }
=======
    query NatsStatusQuery($connectionID: String!) {
      controller: getNatsStatus(connectionID: $connectionID){
            name
            version
            status
        }
>>>>>>> 6640f6f8
    }
  `;

  return fetchQuery(environment, NatsStatusQueryNode, vars);
}<|MERGE_RESOLUTION|>--- conflicted
+++ resolved
@@ -5,21 +5,12 @@
   const environment = createRelayEnvironment({});
 
   const NatsStatusQueryNode = graphql`
-<<<<<<< HEAD
-    query NatsStatusQuery($k8scontextID: String!) {
-      controller: getNatsStatus(k8scontextID: $k8scontextID) {
-        name
-        version
-        status
-      }
-=======
     query NatsStatusQuery($connectionID: String!) {
       controller: getNatsStatus(connectionID: $connectionID){
             name
             version
             status
         }
->>>>>>> 6640f6f8
     }
   `;
 
