import {
  Button, Card, CardContent, CardHeader, Chip,
  IconButton, MenuItem, NoSsr, Paper, Select, TableCell, TableSortLabel, Tooltip, Typography
} from "@material-ui/core";
// import {Table, TableBody, TableContainer, TableHead, TableRow,} from "@material-ui/core"
import blue from "@material-ui/core/colors/blue";
import Grid from "@material-ui/core/Grid";
<<<<<<< HEAD
import { createTheme, withStyles, MuiThemeProvider } from "@material-ui/core/styles";
import AddIcon from "@material-ui/icons/AddCircleOutline";
import SettingsIcon from "@material-ui/icons/Settings";
=======
import { withStyles } from "@material-ui/core/styles";
import AddIcon from "@material-ui/icons/AddCircleOutline";
>>>>>>> 38a96d8b
import CloseIcon from "@material-ui/icons/Close";
import SettingsIcon from "@material-ui/icons/Settings";
import { withRouter } from "next/router";
import { withSnackbar } from "notistack";
import PropTypes from "prop-types";
import React from "react";
import { connect } from "react-redux";
import { bindActionCreators } from "redux";
import dataFetch from "../lib/data-fetch";
import { updateGrafanaConfig, updateProgress, updatePrometheusConfig } from "../lib/store";
import { getK8sClusterIdsFromCtxId, getK8sClusterNamesFromCtxId } from "../utils/multi-ctx";
import { versionMapper } from "../utils/nameMapper";
import { submitGrafanaConfigure } from "./telemetry/grafana/GrafanaComponent";
import fetchAvailableAddons from "./graphql/queries/AddonsStatusQuery";
import fetchControlPlanes from "./graphql/queries/ControlPlanesQuery";
import fetchDataPlanes from "./graphql/queries/DataPlanesQuery";
import fetchClusterResources from "./graphql/queries/ClusterResourcesQuery";
import subscribeClusterResources from "./graphql/subscriptions/ClusterResourcesSubscription";
import fetchAvailableNamespaces from "./graphql/queries/NamespaceQuery";
import { submitPrometheusConfigure } from "./telemetry/prometheus/PrometheusComponent";
import MUIDataTable from "mui-datatables";
import Popup from "./Popup";
import { iconMedium } from "../css/icons.styles";
<<<<<<< HEAD
=======

>>>>>>> 38a96d8b
const styles = (theme) => ({
  rootClass : { backgroundColor : theme.palette.secondary.elevatedComponents2, },
  datatable : {
    boxShadow : "none",
  },
  chip : {
    marginRight : theme.spacing(1),
    marginBottom : theme.spacing(1),
  },
  buttons : {
    display : "flex",
    justifyContent : "flex-end",
  },
  button : {
    marginTop : theme.spacing(3),
    marginLeft : theme.spacing(1),
  },
  metricsButton : { width : "240px", },
  alreadyConfigured : { textAlign : "center", },
  margin : { margin : theme.spacing(1), },
  colorSwitchBase : {
    color : blue[300],
    "&$colorChecked" : {
      color : blue[500],
      "& + $colorBar" : { backgroundColor : blue[500], },
    },
  },
  colorBar : {},
  colorChecked : {},
  fileLabel : { width : "100%", },
  fileLabelText : {},
  inClusterLabel : { paddingRight : theme.spacing(2), },
  alignCenter : { textAlign : "center", },
  icon : { width : theme.spacing(2.5), },
  istioIcon : { width : theme.spacing(1.5), },
  settingsIcon : {
    width : theme.spacing(2.5),
    paddingRight : theme.spacing(0.5),
  },
  addIcon : {
    width : theme.spacing(2.5),
    paddingRight : theme.spacing(0.5),
  },
  cardHeader : { fontSize : theme.spacing(2), },
  card : {
    height : "100%",
    marginTop : theme.spacing(2),
  },
  cardContent : { height : "100%", },
  redirectButton : {
    marginLeft : "-.5em",
    color : "#000",
  },
  dashboardSection : {
    backgroundColor : theme.palette.secondary.elevatedComponents,
    padding : theme.spacing(2),
    borderRadius : 4,
    height : "100%",
  },
});
class DashboardComponent extends React.Component {
  constructor(props) {
    super(props);
    const {
      meshAdapters, grafana, prometheus
    } = props;
    this._isMounted = false;
    this.state = {
      meshAdapters,
      contextsFromFile : [],
      availableAdapters : [],
      mts : new Date(),
      meshLocationURLError : false,

      grafanaUrl : grafana.grafanaURL,
      prometheusUrl : prometheus.prometheusURL,
      k8sfileError : false,
      kts : new Date(),

      grafana,
      prometheus,

      urlError : false,
      grafanaConfigSuccess : props.grafana.grafanaURL !== "",
      grafanaBoardSearch : "",
      grafanaURL : props.grafana.grafanaURL,
      grafanaAPIKey : props.grafana.grafanaAPIKey,
      grafanaBoards : props.grafana.grafanaBoards,
      selectedBoardsConfigs : props.grafana.selectedBoardsConfigs,
      ts : props.grafana.ts,

      meshScan : [],
      activeMeshScanNamespace : {},
      meshScanNamespaces : {},

      isMetricsConfigured : grafana.grafanaURL !== '' && prometheus.prometheusURL !== '',
      controlPlaneState : "",
      dataPlaneState : "",
      clusterResources : [],
      namespaceList : [],
      selectedNamespace : "default",

      // subscriptions disposable
      dataPlaneSubscription : null,
      controlPlaneSubscription : null,
      clusterResourcesSubscription : null,
      clusterResourcesQuery : null,
      namespaceQuery : null,
    };
  }

  static getDerivedStateFromProps(props, state) {
    const {
      meshAdapters, meshAdaptersts, grafana, prometheus
    } = props;
    const st = {};
    if (meshAdaptersts > state.mts) {
      st.meshAdapters = meshAdapters;
      st.mts = meshAdaptersts;
    }
    st.grafana = grafana;
    st.prometheus = prometheus;
    st.k8sconfig = props.k8sconfig
    return st;
  }

  disposeWorkloadWidgetSubscription = () => {
    this.state.namespaceQuery && this.state.namespaceQuery.unsubscribe();
    this.state.clusterResourcesQuery && this.state.clusterResourcesQuery.unsubscribe()
    this.state.clusterResourcesSubscription && this.state.clusterResourcesSubscription.dispose();
  }

  disposeSubscriptions = () => {
    if (this.state.dataPlaneSubscription) {
      this.state.dataPlaneSubscription.unsubscribe()
    }
    if (this.state.controlPlaneSubscription) {
      this.state.controlPlaneSubscription.unsubscribe()
    }
    this.disposeWorkloadWidgetSubscription();
  }

  initMeshSyncControlPlaneSubscription = () => {
    /**
     * ALL_MESH indicates that we are interested in control plane
     * component of all of the service meshes supported by meshsync v2
     */
    const self = this;
    const ALL_MESH = { type : "ALL_MESH", k8sClusterIDs : self.getK8sClusterIds() };

    if (self._isMounted) {
      const controlPlaneSubscription = fetchControlPlanes(ALL_MESH).subscribe({
        next : (controlPlaneRes) => {
          this.setState({ controlPlaneState : controlPlaneRes })
        },
        error : (err) => console.error(err),
      });

      const dataPlaneSubscription = fetchDataPlanes(ALL_MESH).subscribe({
        next : (dataPlaneRes) => {
          this.setState({ dataPlaneState : dataPlaneRes })
        },
        error : (err) => console.error(err),
      });

      this.setState({ controlPlaneSubscription, dataPlaneSubscription });
    }
  }

  initNamespaceQuery = () => {
    const self = this;

    const namespaceQuery = fetchAvailableNamespaces({ k8sClusterIDs : self.getK8sClusterIds() })
      .subscribe({
        next : res => {
          let namespaces = []
          res?.namespaces?.map(ns => {
            namespaces.push(ns?.namespace)
          })
          namespaces.sort((a, b) => (
            a > b ? 1 : -1
          ))
          self.setState({ namespaceList : namespaces })
        },
        error : (err) => console.log("error at namespace fetch: " + err),
      })

    this.setState({ namespaceQuery })
  }

  initDashboardClusterResourcesQuery = () => {
    const self = this;
    let k8s = self.getK8sClusterIds();
    let namespace = self.state.selectedNamespace;

    if (self._isMounted) {
      // @ts-ignore
      const clusterResourcesQuery = fetchClusterResources(k8s, namespace).subscribe({
        next : (res) => {
          this.setState({ clusterResources : res?.clusterResources })
        },
        error : (err) => console.log(err),
      })

      this.setState({ clusterResourcesQuery });
    }
  }

  initDashboardClusterResourcesSubscription = () => {
    const self = this;
    let k8s = self.getK8sClusterIds();
    let namespace = self.state.selectedNamespace;

    if (self._isMounted) {
      // @ts-ignore
      const clusterResourcesSubscription = subscribeClusterResources((res) => {
        this.setState({ clusterResources : res?.clusterResources })
      }, {
        k8scontextIDs : k8s,
        namespace : namespace
      });
      this.setState({ clusterResourcesSubscription });
    }
  }

  componentWillUnmount = () => {
    this._isMounted = false
    this.disposeSubscriptions()
  }

  componentDidMount = () => {
    this._isMounted = true
    this.fetchAvailableAdapters();

    if (this.state.isMetricsConfigured) {
      this.fetchMetricComponents();
    }

    if (this._isMounted) {
      this.initMeshSyncControlPlaneSubscription();
      this.initDashboardClusterResourcesQuery();
      this.initDashboardClusterResourcesSubscription();
      this.initNamespaceQuery()
    }
  };

  componentDidUpdate(prevProps, prevState) {
    let updateControlPlane = false;
    let updateDataPlane = false;

    // deep compare very limited, order of object fields is important
    if (JSON.stringify(prevState.controlPlaneState) !== JSON.stringify(this.state.controlPlaneState)) {
      updateControlPlane = true;
    }
    if (JSON.stringify(prevState.dataPlaneState) !== JSON.stringify(this.state.dataPlaneState)) {
      updateDataPlane = true;
    }

    if (updateDataPlane || updateControlPlane) {
      this.setMeshScanData(
        updateControlPlane ? this.state.controlPlaneState : prevState.controlPlaneState,
        updateDataPlane ? this.state.dataPlaneState : prevState.dataPlaneState
      )
    }

    // handle subscriptions update on switching K8s Contexts
    if (prevProps?.selectedK8sContexts !== this.props?.selectedK8sContexts
      || prevProps.k8sconfig !== this.props.k8sconfig) {
      this.disposeSubscriptions();
      this.initMeshSyncControlPlaneSubscription();
      this.initDashboardClusterResourcesQuery();
      this.initDashboardClusterResourcesSubscription();
      this.initNamespaceQuery();
    }

    if (prevState?.selectedNamespace !== this.state?.selectedNamespace) {
      this.disposeWorkloadWidgetSubscription();
      this.initDashboardClusterResourcesSubscription();
      this.initDashboardClusterResourcesQuery();
      this.initNamespaceQuery();
    }

  }

  getK8sClusterIds = () => {
    const self = this;
    return getK8sClusterIdsFromCtxId(self.props?.selectedK8sContexts, self.props.k8sconfig)
  }

  fetchMetricComponents = () => {
    const self = this;
    let selector = { type : "ALL_MESH", k8sClusterIDs : this.getK8sClusterIds() };

    dataFetch(
      "/api/telemetry/metrics/config",
      {
        method : "GET",
        credentials : "include",
        headers : { "Content-Type" : "application/x-www-form-urlencoded;charset=UTF-8", },
      },
      (result) => {
        self.props.updateProgress({ showProgress : false });
        if (typeof result !== "undefined" && result?.prometheusURL && result?.prometheusURL != "") {
          fetchAvailableAddons(selector).subscribe({
            next : (res) => {
              res?.addonsState?.forEach((addon) => {
                if (addon.name === "prometheus" && (self.state.prometheusURL === "" || self.state.prometheusURL == undefined)) {
                  self.setState({ prometheusURL : "http://" + addon.endpoint })
                  submitPrometheusConfigure(self, () => console.log("Prometheus added"));
                }
              });
            },
            error : (err) => console.log("error registering prometheus: " + err),
          });
        }
      },
      self.handleError("Error getting prometheus config")
    );

    dataFetch(
      "/api/telemetry/metrics/grafana/config",
      {
        method : "GET",
        credentials : "include",
        headers : { "Content-Type" : "application/x-www-form-urlencoded;charset=UTF-8", },
      },
      (result) => {
        self.props.updateProgress({ showProgress : false });
        if (typeof result !== "undefined" && result?.grafanaURL && result?.grafanaURL != "") {
          fetchAvailableAddons(selector).subscribe({
            next : (res) => {
              res?.addonsState?.forEach((addon) => {
                if (addon.name === "grafana" && (self.state.grafanaURL === "" || self.state.grafanaURL == undefined)) {
                  self.setState({ grafanaURL : "http://" + addon.endpoint })
                  submitGrafanaConfigure(self, () => {
                    self.state.selectedBoardsConfigs.push(self.state.boardConfigs);
                    console.info("Grafana added");
                  });
                }
              });
            },
            error : (err) => console.log("error registering grafana: " + err),
          });
        }
      },
      self.handleError("There was an error communicating with grafana config")
    );


    fetchAvailableAddons(selector).subscribe({
      next : (res) => {
        res?.addonsState?.forEach((addon) => {
          if (addon.name === "prometheus" && (self.state.prometheusURL === "" || self.state.prometheusURL == undefined)) {
            self.setState({ prometheusURL : "http://" + addon.endpoint })
            submitPrometheusConfigure(self, () => console.log("Prometheus connected"));
          } else if (addon.name === "grafana" && (self.state.grafanaURL === "" || self.state.grafanaURL == undefined)) {
            self.setState({ grafanaURL : "http://" + addon.endpoint })
            submitGrafanaConfigure(self, () => {
              self.state.selectedBoardsConfigs.push(self.state.boardConfigs);
              console.log("Grafana added");
            });
          }
        });
      },
      error : (err) => console.log("error registering addons: " + err),
    });
  };

  fetchAvailableAdapters = () => {
    const self = this;
    this.props.updateProgress({ showProgress : true });
    dataFetch(
      "/api/system/adapters",
      {
        method : "GET",
        credentials : "include",
      },
      (result) => {
        this.props.updateProgress({ showProgress : false });
        if (typeof result !== "undefined") {
          const options = result.map((res) => ({
            value : res.adapter_location,
            label : res.adapter_location,
          }));
          this.setState({ availableAdapters : options });
        }
      },
      self.handleError("Unable to fetch list of adapters.")
    );
  };

  setMeshScanData = (controlPlanesData, dataPlanesData) => {
    const self = this;
    const namespaces = {};
    const activeNamespaces = {};
    const processedControlPlanesData = controlPlanesData?.controlPlanesState?.map((mesh) => {
      if (!mesh?.members?.length) {
        return;
      }
      let proxies = []

      if (Array.isArray(dataPlanesData?.dataPlanesState)) {
        const dataplane = dataPlanesData.dataPlanesState.find(mesh_ => mesh_.name === mesh.name)

        if (Array.isArray(dataplane?.proxies)) proxies = dataplane.proxies
      }
      const processedMember = mesh?.members?.map((member) => {
        if (namespaces[mesh.name]) {
          namespaces[mesh.name].add(member.namespace);
        } else {
          namespaces[mesh.name] = new Set([member.namespace]);
        }

        // retrieve data planes according to mesh name
        if (proxies.length > 0) {
          const controlPlaneMemberProxies = proxies.filter(proxy => proxy.controlPlaneMemberName === member.name)

          if (controlPlaneMemberProxies.length > 0) {
            member = {
              ...member,
              data_planes : controlPlaneMemberProxies
            }
          }
        }

        return member
      });
      namespaces[mesh.name] = [...namespaces[mesh.name]];
      activeNamespaces[mesh.name] = namespaces[mesh.name][0] || "";

      return {
        ...mesh,
        members : processedMember
      }
    });
    self.setState({ meshScan : processedControlPlanesData?.filter(data => !!data).filter((data) => data.members?.length > 0) });
    self.setState({ meshScanNamespaces : namespaces, activeMeshScanNamespace : activeNamespaces });
  };

  /**
   * generateMeshScanPodName takes in the podname and the hash
   * and returns the trimmed pod name
   * @param {string} podname
   * @param {string} hash
   * @param {string | undefined} custom
   * @returns {{full, trimmed}}
   */
  generateMeshScanPodName = (podname, hash, custom) => {
    const str = custom || podname;
    return {
      full : podname,
      trimmed : str.substring(0, (hash ? str.indexOf(hash)
        : str.length) - 1),
    };
  };

  /**
   * generateMeshScanVersion takes in the string from which version
   * is to be extracted and returns the version. If the version string
   * is undefined then it returns "NA"
   * @param {string | undefined} versionStr is the string from which version is to be extracted
   * @returns {string}
   */
  generateMeshScanVersion = (versionStr) => {
    if (typeof versionStr !== "string") return "NA";

    const matchResult = versionStr.match(/\d+(\.\d+){2,}/g);
    if (!matchResult) return "NA";

    // Add "v" iff we have a valid match result
    return `v${matchResult[0]}`;
  };

  handleError = (msg) => (error) => {
    this.props.updateProgress({ showProgress : false });
    const self = this;
    this.props.enqueueSnackbar(`${msg}: ${error}`, {
      variant : "error", preventDuplicate : true,
      action : (key) => (
        <IconButton key="close" aria-label="Close" color="inherit" onClick={() => self.props.closeSnackbar(key)}>
          <CloseIcon style={iconMedium} />
        </IconButton>
      ),
      autoHideDuration : 7000,
    });
  };

  /**
   * redirectErrorToConsole returns a function which redirects
   * ther error to the console under the group labelled by the "msg"
   * param
   * @param {string} msg
   */
  redirectErrorToConsole = (msg) => (error) => {
    this.props.updateProgress({ showProgress : false });
    console.group(msg);
    console.error(error);
    console.groupEnd();
  };

  handleAdapterPingError = (msg) => () => {
    const { classes } = this.props;
    this.props.updateProgress({ showProgress : false });
    const self = this;
    this.props.enqueueSnackbar(`${msg}. To configure an adapter, visit`, {
      variant : "error",
      autoHideDuration : 3000,
      action : (key) => (
        <>
          <Button
            variant="contained"
            key="configure-close"
            aria-label="Configure"
            className={classes.redirectButton}
            onClick={() => {
              self.props.router.push("/settings#service-mesh");
              self.props.closeSnackbar(key);
            }}
          >
            <SettingsIcon className={classes.settingsIcon}  />
            Settings
          </Button>

          <IconButton key="close" aria-label="Close" color="inherit" onClick={() => self.props.closeSnackbar(key)}>
            <CloseIcon  style={iconMedium} />
          </IconButton>
        </>
      ),
    });
  };

  handleDelete() {
    return false;
  }

  handleAdapterClick = (adapterLoc) => () => {
    // const { meshAdapters } = this.state;
    this.props.updateProgress({ showProgress : true });
    const self = this;
    dataFetch(
      `/api/system/adapters?adapter=${encodeURIComponent(adapterLoc)}`,
      {
        credentials : "include",
      },
      (result) => {
        this.props.updateProgress({ showProgress : false });
        if (typeof result !== "undefined") {
          this.props.enqueueSnackbar("Meshery Adapter connected at " + adapterLoc, {
            variant : "success",
            autoHideDuration : 2000,
            action : (key) => (
              <IconButton key="close" aria-label="Close" color="inherit" onClick={() => self.props.closeSnackbar(key)}>
                <CloseIcon  style={iconMedium} />
              </IconButton>
            ),
          });
        }
      },
      self.handleAdapterPingError("Could not connect to " + adapterLoc)
    );
  };

  handleConfigure = (val) => {
    this.props.router.push(`/settings#metrics/${val}`);
  };

  getSelectedK8sContextsNames = () => {
    return getK8sClusterNamesFromCtxId(this.props.selectedK8sContexts, this.props.k8sconfig)
  }

  emptyStateMessageForServiceMeshesInfo = () => {
    const clusters = this.getSelectedK8sContextsNames();
    if (clusters.length === 0) {
      return "No Cluster is selected to show the Service Mesh Information"
    }
    if (clusters.includes("all")) {
      return `No service meshes detected in any of the cluster.`
    }
    return `No service meshes detected in the ${clusters.join(", ")} cluster(s).`
  }

  emptyStateMessageForClusterResources = () => {
    const clusters = this.getSelectedK8sContextsNames();
    if (clusters.length === 0) {
      return "No Cluster is selected to show the discovered resources"
    }
    if (clusters.includes("all")) {
      return `No resources detected in any of the cluster.`
    }
    return `No resources detected in the ${clusters.join(", ")} cluster(s).`
  }

  handleKubernetesClick = (id) => {
    this.props.updateProgress({ showProgress : true });
    const self = this;
    const selectedCtx = this.props.k8sconfig?.find((ctx) => ctx.id === id);
    if (!selectedCtx) return;

    const { server, name } = selectedCtx;
    dataFetch(
      "/api/system/kubernetes/ping?context=" + id,
      {
        credentials : "include",
      },
      (result) => {
        this.props.updateProgress({ showProgress : false });
        if (typeof result !== "undefined") {
          this.props.enqueueSnackbar(`${name} is connected at ${server}`, {
            variant : "success",
            autoHideDuration : 2000,
            action : (key) => (
              <IconButton key="close" aria-label="Close" color="inherit" onClick={() => self.props.closeSnackbar(key)}>
                <CloseIcon style={iconMedium} />
              </IconButton>
            ),
          });
        }
      },
      self.handleError("Could not connect to Kubernetes")
    );
  };

  handleGrafanaClick = () => {
    this.props.updateProgress({ showProgress : true });
    const self = this;
    const { grafanaURL } = this.state.grafana;
    dataFetch(
      "/api/telemetry/metrics/grafana/ping",
      {
        credentials : "include",
      },
      (result) => {
        this.props.updateProgress({ showProgress : false });
        if (typeof result !== "undefined") {
          this.props.enqueueSnackbar("Grafana connected at " + `${grafanaURL}`, {
            variant : "success",
            autoHideDuration : 2000,
            action : (key) => (
              <IconButton key="close" aria-label="Close" color="inherit" onClick={() => self.props.closeSnackbar(key)}>
                <CloseIcon style={iconMedium} />
              </IconButton>
            ),
          });
        }
      },
      self.handleError("Could not connect to Grafana")
    );
  };

  getMuiTheme = () => createTheme({
    shadows : ["none"],
    overrides : {
      MUIDataTable : {
      },
      MuiInput : {
        underline : {
          "&:hover:not(.Mui-disabled):before" : {
            borderBottom : "2px solid #222"
          },
          "&:after" : {
            borderBottom : "2px solid #222"
          }
        }
      },
      MUIDataTableSearch : {
        searchIcon : {
          color : "#607d8b",
          marginTop : "7px",
          marginRight : "8px",
        },
        clearIcon : {
          "&:hover" : {
            color : "#607d8b"
          }
        },
      },
      MUIDataTableSelectCell : {
        checkboxRoot : {
          '&$checked' : {
            color : '#607d8b',
          },
        },
      },
      MUIDataTableToolbar : {
        iconActive : {
          color : "#222"
        },
        icon : {
          "&:hover" : {
            color : "#607d8b"
          }
        },
      },
    }
  })
  getDarkMuiTheme = () => createTheme({
    shadows : ["none"],
    palette : {
      type : "dark",
    },
    overrides : {
      MuiPaper : { root : { backgroundColor : '#363636' } },
      MuiFormLabel : {
        root : {
          "&$focused" : {
            color : "#00B39F",
          },
        }
      },
    }
  })


  /**
   * Meshcard takes in the mesh related data
   * and renders a table along with other information of
   * the mesh
   * @param {{name, icon, tag}} mesh
   * @param {{name, component, version, namespace}[]} components Array of components data
   */
  Meshcard = (mesh, components = []) => {
    const self = this;
    let componentSort = "asc";
    let versionSort = "asc";
    let proxySort = "asc";
    let tempComp = [];
    const { theme } = this.props;
    components
      .filter((comp) => comp.namespace === self.state.activeMeshScanNamespace[mesh.name])
      .map((component) => tempComp.push(component))

    components = tempComp;

    const switchSortOrder = (type) => {
      if (type === "componentSort") {
        componentSort = (componentSort === "asc") ? "desc" : "asc";
        versionSort = "asc";
        proxySort = "asc";
      } else if (type === "versionSort") {
        versionSort = (versionSort === "asc") ? "desc" : "asc";
        componentSort = "asc";
        proxySort = "asc";
      } else if (type === "proxySort") {
        proxySort = (proxySort === "asc") ? "desc" : "asc";
        componentSort = "asc";
        versionSort = "asc";
      }
    }

    const columns = [
      {
        name : "component",
        label : "Component",
        options : {
          filter : false,
          sort : true,
          searchable : true,
          setCellProps : () => ({ style : { textAlign : "center" } }),
          customHeadRender : ({ index, ...column }, sortColumn) => {
            return (
              <TableCell key={index} style={{ textAlign : "center" }} onClick={() => {
                sortColumn(index); switchSortOrder("componentSort");
              }}>
                <TableSortLabel active={column.sortDirection != null} direction={componentSort} >
                  <b>{column.label}</b>
                </TableSortLabel>
              </TableCell>

            )
          }
        },
      },
      {
        name : "version",
        label : "Version",
        options : {
          filter : false,
          sort : true,
          searchable : true,
          setCellProps : () => ({ style : { textAlign : "center" } }),
          customHeadRender : ({ index, ...column }, sortColumn) => {
            return (
              <TableCell key={index} style={{ textAlign : "center" }} onClick={() => {
                sortColumn(index); switchSortOrder("versionSort");
              }}>
                <TableSortLabel active={column.sortDirection != null} direction={versionSort} >
                  <b>{column.label}</b>
                </TableSortLabel>
              </TableCell>

            );
          },
          customBodyRender : (value) => {
            return (versionMapper(value))
          },
        },
      },
      {
        name : "data_planes",
        label : "Proxy",
        options : {
          filter : false,
          sort : true,
          searchable : true,
          setCellProps : () => ({ style : { textAlign : "center" } }),
          customHeadRender : ({ index, ...column }, sortColumn) => {
            return (
              <TableCell key={index} style={{ textAlign : "center" }} onClick={() => {
                sortColumn(index); switchSortOrder("proxySort");
              }}>
                <TableSortLabel active={column.sortDirection != null} direction={proxySort} >
                  <b>{column.label}</b>
                </TableSortLabel>
              </TableCell>
            )
          },
          customBodyRender : (value) => {
            return (
              <>
                <Tooltip
                  key={`component-${value}`}
                  title={
                    Array.isArray(value) && value?.length > 0 ? (
                      value.map((cont) => {
                        return (
                          <div key={cont.name} style={{ fontSize : "15px", color : '#fff', paddingBottom : '10px', padding : '1vh' }}>
                            <p>Name: {cont?.containerName ? cont.containerName : 'Unspecified'}</p>
                            <p>Status: {cont?.status?.ready ? 'ready' : 'not ready'}</p>
                            {!cont?.status?.ready && (
                              typeof cont?.status?.lastState === 'object' && cont?.status?.lastState !== null && Object.keys(cont.status.lastState).length > 0 && (
                                <div>
                                  <p>Last state: {Object.keys(cont?.status?.lastState)[0]} <br /> Error: {Object.values(cont?.status?.lastState)[0]?.exitCode} <br /> Finished at: {Object.values(cont?.status?.lastState)[0]?.finishedAt}</p>
                                </div>
                              )
                            )}
                            {typeof cont?.status?.state === 'object' && cont?.status?.state !== null && Object.keys(cont.status.state).length > 0 && (
                              <p>State: {Object.keys(cont.status.state)[0]}</p>
                            )}
                            {cont?.status?.restartCount && (
                              <p>Restart count: {cont?.status.restartCount}</p>
                            )}
                            <p>Image: {cont.image}</p>
                            <p>Ports: <br /> {cont?.ports && cont.ports.map(port => `[ ${port?.name ? port.name : 'Unknown'}, ${port?.containerPort ? port.containerPort : 'Unknown'}, ${port?.protocol ? port.protocol : 'Unknown'} ]`).join(', ')}</p>
                            {cont?.resources && (
                              <div>
                                Resources used: <br />

                                <div style={{ paddingLeft : '2vh' }}>
                                  {cont?.resources?.limits && (
                                    <div>
                                      <p>Limits: <br />
                                        CPU: {cont?.resources?.limits?.cpu} - Memory: {cont?.resources?.limits?.memory}</p>
                                    </div>
                                  )}
                                  {cont?.resources?.requests && (
                                    <div>
                                      <p>Requests: <br />
                                        CPU: {cont?.resources?.requests?.cpu} - Memory: {cont?.resources?.requests?.memory}</p>
                                    </div>
                                  )}
                                </div>
                              </div>
                            )}
                          </div>
                        )
                      })
                    ) : "No proxy attached"}
                >
                  <TableCell align="center">{value?.length || 0}</TableCell>
                </Tooltip>
              </>
            );
          }
        },
      },
    ]

    const options = {
      filter : false,
      selectableRows : "none",
      responsive : "scrollMaxHeight",
      print : false,
      download : false,
      viewColumns : false,
      pagination : false,
      fixedHeader : true,
      customToolbar : () => {
        return (
          <>
            {self.state.activeMeshScanNamespace[mesh.name] && (
              <Select
                value={self.state.activeMeshScanNamespace[mesh.name]}
                onChange={(e) =>
                  self.setState((state) => ({ activeMeshScanNamespace : { ...state.activeMeshScanNamespace, [mesh.name] : e.target.value }, }))
                }
              >
                {self.state.meshScanNamespaces[mesh.name] &&
                  self.state.meshScanNamespaces[mesh.name].map((ns) => <MenuItem key={ns.uniqueID} value={ns}>{ns}</MenuItem>)}
              </Select>
            )}
          </>
        )
      },
    }

    if (Array.isArray(components) && components.length)
      return (
        <Paper elevation={1} style={{ padding : "2rem", marginTop : "1rem" }}>
          <MuiThemeProvider theme={theme.palette.type == "dark" ? this.getDarkMuiTheme() : this.getMuiTheme()}>

            <MUIDataTable
              className={this.props.classes.datatable}
              title={
                <>
                  <div style={{ display : "flex", alignItems : "center", marginBottom : "1rem" }}>
                    <img src={mesh.icon} className={this.props.classes.icon} style={{ marginRight : "0.75rem" }} />
                    <Typography variant="h6">{mesh.tag}</Typography>
                  </div>
                </>
              }
              data={components}
              options={options}
              columns={columns}
            />
          </MuiThemeProvider >
        </Paper>
      );

    return null;
  };

  /**
   * ClusterResourcesCard takes in the cluster related data
   * and renders a table with cluster resources information of
   * the selected cluster and namespace
   * @param {{kind, number}[]} resources
   */
  ClusterResourcesCard = (resources = []) => {
    const self = this;
    let kindSort = "asc";
    let countSort = "asc";
    const { theme } = this.props;
    const switchSortOrder = (type) => {
      if (type === "kindSort") {
        kindSort = (kindSort === "asc") ? "desc" : "asc";
        countSort = "asc";
      } else if (type === "countSort") {
        countSort = (countSort === "asc") ? "desc" : "asc";
        kindSort = "asc";
      }
    }

    const columns = [
      {
        name : "kind",
        label : "Resources",
        options : {
          filter : false,
          sort : true,
          searchable : true,
          setCellProps : () => ({ style : { textAlign : "center" } }),
          customHeadRender : ({ index, ...column }, sortColumn) => {
            return (
              <TableCell key={index} style={{ textAlign : "center" }} onClick={() => {
                sortColumn(index); switchSortOrder("kindSort");
              }}>
                <TableSortLabel active={column.sortDirection != null} direction={kindSort} >
                  <b>{column.label}</b>
                </TableSortLabel>
              </TableCell>

            )
          }
        },
      },
      {
        name : "count",
        label : "Count",
        options : {
          filter : false,
          sort : true,
          searchable : true,
          setCellProps : () => ({ style : { textAlign : "center" } }),
          customHeadRender : ({ index, ...column }, sortColumn) => {
            return (
              <TableCell key={index} style={{ textAlign : "center" }} onClick={() => {
                sortColumn(index); switchSortOrder("countSort");
              }}>
                <TableSortLabel active={column.sortDirection != null} direction={countSort} >
                  <b>{column.label}</b>
                </TableSortLabel>
              </TableCell>

            )
          }
        },
      },
    ]

    const options = {
      filter : false,
      selectableRows : "none",
      responsive : "scrollMaxHeight",
      print : false,
      download : false,
      viewColumns : false,
      pagination : false,
      fixedHeader : true,
      customToolbar : () => {
        return (
          <>
            {self.state.namespaceList && (
              <Select
                value={self.state.selectedNamespace}
                onChange={(e) =>
                  self.setState({ selectedNamespace : e.target.value })
                }
              >
                {self.state.namespaceList && self.state.namespaceList.map((ns) => <MenuItem key={ns.uniqueID} value={ns}>{ns}</MenuItem>)}
              </Select>
            )}
          </>
        )
      }
    }

    if (Array.isArray(resources) && resources.length)
      return (
        <Paper elevation={1} style={{ padding : "2rem" }}>
          <MuiThemeProvider theme={theme.palette.type == "dark" ? this.getDarkMuiTheme() : this.getMuiTheme()}>
            <MUIDataTable
              title={
                <>
                  <div style={{ display : "flex", alignItems : "center", marginBottom : "1rem" }}>
                    <img src={"/static/img/all_mesh.svg"} className={this.props.classes.icon} style={{ marginRight : "0.75rem" }} />
                    <Typography variant="h6">All Workloads</Typography>
                  </div>
                </>
              }
              data={resources}
              options={options}
              columns={columns}
            />
          </MuiThemeProvider>
        </Paper>
      );

    return null;
  };

  handlePrometheusClick = () => {
    this.props.updateProgress({ showProgress : true });
    const self = this;
    const { prometheusURL } = this.state.prometheus;
    dataFetch(
      "/api/telemetry/metrics/ping",
      {
        credentials : "include",
      },
      (result) => {
        this.props.updateProgress({ showProgress : false });
        if (typeof result !== "undefined") {
          this.props.enqueueSnackbar("Prometheus connected at" + ` ${prometheusURL}`, {
            variant : "success",
            autoHideDuration : 2000,
            action : (key) => (
              <IconButton key="close" aria-label="Close" color="inherit" onClick={() => self.props.closeSnackbar(key)}>
                <CloseIcon  style={iconMedium} />
              </IconButton>
            ),
          });
        }
      },
      self.handleError("Could not connect to Prometheus")
    );
  };

  showCard(title, content) {
    const { classes } = this.props;
    return (
      <Card className={classes.card}>
        <CardHeader
          disableTypography
          title={title}
          // action={iconComponent}
          className={classes.cardHeader}
        />
        <CardContent className={classes.cardContent}>{content}</CardContent>
      </Card>
    );
  }

  configureTemplate = () => {
    const { classes, k8sconfig } = this.props;
    const {
      meshAdapters,
      grafanaUrl,
      prometheusUrl,
      availableAdapters,
      grafana,
      prometheus,
    } = this.state;
    const self = this;
    let showConfigured = "Not connected to Kubernetes.";
    let chp = (
      <div>
        {k8sconfig?.map(ctx => (
          <Tooltip key={ctx.uniqueID} title={`Server: ${ctx.server}`}>
            <Chip
              label={ctx?.name}
              className={classes.chip}
              onClick={() => self.handleKubernetesClick(ctx.id)}
              icon={<img src="/static/img/kubernetes.svg" className={classes.icon} />}
              variant="outlined"
              data-cy="chipContextName"
            />
          </Tooltip>
        ))}
      </div>
    );

    if (!k8sconfig?.length) {
      chp = showConfigured;
    }

    showConfigured = <div>{chp}</div>;

    let showAdapters = "No adapters configured.";
    if (availableAdapters.length > 0) {
      availableAdapters.sort((a1, a2) => (a1.value < a2.value
        ? -1
        : a1.value > a2.value
          ? 1
          : 0));

      showAdapters = (
        <div>
          {availableAdapters.map((aa, ia) => {
            let isDisabled = true;
            let image = "/static/img/meshery-logo.png";
            let logoIcon = <img src={image} className={classes.icon} />;
            let adapterType = "";
            let adapterVersion = "";
            meshAdapters.forEach((adapter) => {
              if (aa.value === adapter.adapter_location) {
                isDisabled = false;
                adapterType = adapter.name;
                adapterVersion = adapter.version;
                image = "/static/img/" + adapter.name.toLowerCase() + ".svg";
                logoIcon = <img src={image} className={classes.icon} />;
              }
            });

            return (
              <Tooltip
                key={`adapters-${ia}`}
                title={
                  isDisabled
                    ? "Inactive Meshery Adapter"
                    : `Meshery Adapter for 
                      ${adapterType
                      .toLowerCase()
                      .split(" ")
                      .map((s) => s.charAt(0).toUpperCase() + s.substring(1))
                      .join(" ")} on ${aa.label.split(":")[1]}/tcp (${adapterVersion})`}
              >
                <Chip
                  label={
                    isDisabled
                      ? aa.label.split(":")[0] + ":" + aa.label.split(":")[1]
                      : adapterType.toLowerCase()
                        .split("_")
                        .map((s) => s.charAt(0).toUpperCase() + s.substring(1) + " ")}
                  onClick={self.handleAdapterClick(aa.value)}
                  icon={logoIcon}
                  className={classes.chip}
                  key={`adapters-${ia}`}
                  variant={isDisabled
                    ? "default"
                    : "outlined"}
                />
              </Tooltip>
            );
          })}
        </div>
      );
    }
    let showGrafana;
    if (grafanaUrl === "") {
      showGrafana = (
        <div className={classes.alreadyConfigured}>
          <Button
            variant="contained"
            color="primary"
            size="large"
            className={classes.metricsButton}
            onClick={() => this.handleConfigure("grafana")}
          >
            <SettingsIcon className={classes.settingsIcon} style={iconMedium} />
            Configure Grafana
          </Button>
        </div>
      );
    }
    if (grafana && grafana.grafanaURL && grafana.grafanaURL !== "") {
      showGrafana = (
        <Chip
          label={grafana.grafanaURL}
          onClick={self.handleGrafanaClick}
          icon={<img src="/static/img/grafana_icon.svg" className={classes.icon} />}
          className={classes.chip}
          key="graf-key"
          variant="outlined"
        />
      );
    }

    let showPrometheus;
    if (prometheusUrl === "") {
      showPrometheus = (
        <div className={classes.alreadyConfigured}>
          <Button
            variant="contained"
            color="primary"
            size="large"
            className={classes.metricsButton}
            onClick={() => this.handleConfigure("prometheus")}
          >
            <SettingsIcon className={classes.settingsIcon} style={iconMedium} />
            Configure Prometheus
          </Button>
        </div>
      );
    }
    if (prometheus && prometheus.prometheusURL && prometheus.prometheusURL !== "") {
      showPrometheus = (
        <Chip
          label={prometheus.prometheusURL}
          onClick={self.handlePrometheusClick}
          icon={<img src="/static/img/prometheus_logo_orange_circle.svg" className={classes.icon} />}
          className={classes.chip}
          key="prom-key"
          variant="outlined"
        />
      );
    }

    const showMetrics = (
      <Grid container justify="center" spacing={2}>
        <Grid item>{showPrometheus}</Grid>
        <Grid item>{showGrafana}</Grid>
        {/*<Grid item>
          <Paper className={classes.paper}>
            <MesheryMetrics
              boardConfigs={grafana.selectedBoardsConfigs}
              grafanaURL={grafana.grafanaURL}
              grafanaAPIKey={grafana.grafanaAPIKey}
              handleGrafanaChartAddition={() => router.push("/settings/#metrics")}
            />
          </Paper>
        </Grid>*/}
      </Grid>
    );

    const showServiceMesh =(
      <>
        {self?.state?.meshScan && Object.keys(self?.state?.meshScan).length
          ? (
            <>
              {self.state.meshScan.map((mesh) => {
                let tag = "";
                mesh.name
                  .split("_")
                  .forEach((element) => {
                    tag = tag + " " + element[0].toUpperCase() + element.slice(1, element.length);
                  });
                return self.Meshcard(
                  { name : mesh.name, tag : tag, icon : "/static/img/" + mesh.name + ".svg" },
                  mesh.members
                );
              })}
            </>
          )
          : (
            <div
              style={{
                padding : "2rem",
                display : "flex",
                justifyContent : "center",
                alignItems : "center",
                flexDirection : "column",
              }}
            >
              <Typography style={{ fontSize : "1.5rem", marginBottom : "2rem" }} align="center" >
                {this.emptyStateMessageForServiceMeshesInfo()}
              </Typography>
              <Button
                aria-label="Add Meshes"
                variant="contained"
                color="primary"
                size="large"
                onClick={() => self.props.router.push("/management")}
              >
                <AddIcon style={iconMedium} className={classes.addIcon} />
                Install Service Mesh
              </Button>
            </div>
          )}
      </>
    );
    const showClusterResources = (
      <>
        {self?.state?.clusterResources && Object.keys(self?.state?.clusterResources) && self?.state?.clusterResources?.resources?.length > 0
          ? (
            self.ClusterResourcesCard(self?.state?.clusterResources?.resources)
          )
          : (
            <div
              style={{
                padding : "2rem",
                display : "flex",
                justifyContent : "center",
                alignItems : "center",
                flexDirection : "column",
              }}
            >
              <Typography style={{ fontSize : "1.5rem", marginBottom : "2rem" }} align="center" >
                {this.emptyStateMessageForClusterResources()}
              </Typography>
              <Button
                aria-label="Connect K8s cluster"
                variant="contained"
                color="primary"
                size="large"
                onClick={() => self.props.router.push("/settings")}
              >
                <AddIcon style={iconMedium} className={classes.addIcon} />
                Connect Cluster
              </Button>
            </div>
          )}
      </>
    );

    return (
      <NoSsr>
        <Popup />
        <div className={classes.rootClass}>
          <Grid container spacing={2}>
            <Grid item xs={12} md={6}>
              <Grid item xs={12} md={12}>
                <div className={classes.dashboardSection} data-test="workloads">
                  <Typography variant="h6" gutterBottom className={classes.chartTitle}>
                    Workloads
                  </Typography>
                  {showClusterResources}
                </div>
              </Grid>
              <Grid item xs={12} md={12}>
                <div className={classes.dashboardSection} data-test="service-mesh">
                  <Typography variant="h6" gutterBottom className={classes.chartTitle}>
                    Service Mesh
                  </Typography>
                  {showServiceMesh}
                </div>
              </Grid>
            </Grid>
            <Grid item xs={12} md={6}>
              <div className={classes.dashboardSection} data-test="connection-status">
                <Typography variant="h6" gutterBottom className={classes.chartTitle}>
                  Connection Status
                </Typography>
                <div>{self.showCard("Kubernetes", showConfigured)}</div>
                <div>{self.showCard("Adapters", showAdapters)}</div>
                <div>{self.showCard("Metrics", showMetrics)}</div>
              </div>
            </Grid>
          </Grid>
        </div>
      </NoSsr>
    );
  };

  render() {
    return this.configureTemplate();
  }
}

DashboardComponent.propTypes = { classes : PropTypes.object.isRequired, };

const mapDispatchToProps = (dispatch) => ({
  updateProgress : bindActionCreators(updateProgress, dispatch),
  updateGrafanaConfig : bindActionCreators(updateGrafanaConfig, dispatch),
  updatePrometheusConfig : bindActionCreators(updatePrometheusConfig, dispatch),
});

const mapStateToProps = (state) => {
  const k8sconfig = state.get("k8sConfig");
  const meshAdapters = state.get("meshAdapters");
  const meshAdaptersts = state.get("meshAdaptersts");
  const grafana = state.get("grafana").toJS();
  const prometheus = state.get("prometheus").toJS();
  const selectedK8sContexts = state.get('selectedK8sContexts');

  return {
    meshAdapters,
    meshAdaptersts,
    k8sconfig,
    grafana,
    prometheus,
    selectedK8sContexts
  };
};

export default withStyles(styles, { withTheme : true })(
  connect(mapStateToProps, mapDispatchToProps)(withRouter(withSnackbar(DashboardComponent)))
);<|MERGE_RESOLUTION|>--- conflicted
+++ resolved
@@ -5,14 +5,8 @@
 // import {Table, TableBody, TableContainer, TableHead, TableRow,} from "@material-ui/core"
 import blue from "@material-ui/core/colors/blue";
 import Grid from "@material-ui/core/Grid";
-<<<<<<< HEAD
 import { createTheme, withStyles, MuiThemeProvider } from "@material-ui/core/styles";
 import AddIcon from "@material-ui/icons/AddCircleOutline";
-import SettingsIcon from "@material-ui/icons/Settings";
-=======
-import { withStyles } from "@material-ui/core/styles";
-import AddIcon from "@material-ui/icons/AddCircleOutline";
->>>>>>> 38a96d8b
 import CloseIcon from "@material-ui/icons/Close";
 import SettingsIcon from "@material-ui/icons/Settings";
 import { withRouter } from "next/router";
@@ -36,10 +30,6 @@
 import MUIDataTable from "mui-datatables";
 import Popup from "./Popup";
 import { iconMedium } from "../css/icons.styles";
-<<<<<<< HEAD
-=======
-
->>>>>>> 38a96d8b
 const styles = (theme) => ({
   rootClass : { backgroundColor : theme.palette.secondary.elevatedComponents2, },
   datatable : {
