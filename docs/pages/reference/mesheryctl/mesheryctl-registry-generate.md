---
layout: default
title: mesheryctl-registry-generate
permalink: reference/mesheryctl/registry/generate
redirect_from: reference/mesheryctl/registry/generate/
type: reference
display-title: "false"
language: en
command: registry
subcommand: generate
---

# mesheryctl registry generate

Generate Models

## Synopsis

Prerequisite: Excecute this command from the root of a meshery/meshery repo fork.

Given a Google Sheet with a list of model names and source locations, generate models and components any Registrant (e.g. GitHub, Artifact Hub) repositories.

Generated Model files are written to local filesystem under `/server/models/<model-name>`.
<pre class='codeblock-pre'>
<div class='codeblock'>
mesheryctl registry generate [flags]

</div>
</pre> 

## Examples

Generate Meshery Models from a Google Spreadsheet (i.e. "Meshery Integrations" spreadsheet).
<pre class='codeblock-pre'>
<div class='codeblock'>
mesheryctl registry generate --spreadsheet-id "1DZHnzxYWOlJ69Oguz4LkRVTFM79kC2tuvdwizOJmeMw" --spreadsheet-cred $CRED

</div>
</pre> 

Directly generate models from one of the supported registrants by using Registrant Connection Definition and (optional) Registrant Credential Definition
<pre class='codeblock-pre'>
<div class='codeblock'>
mesheryctl registry generate --registrant-def [path to connection definition] --registrant-cred [path to credential definition]

</div>
</pre> 

Generate a specific Model from a Google Spreadsheet (i.e. "Meshery Integrations" spreadsheet).
<pre class='codeblock-pre'>
<div class='codeblock'>
mesheryctl registry generate --spreadsheet-id "1DZHnzxYWOlJ69Oguz4LkRVTFM79kC2tuvdwizOJmeMw" --spreadsheet-cred --model "[model-name]"

</div>
</pre> 

Generate Meshery Models and Component from csv files in a local directory.
<pre class='codeblock-pre'>
<div class='codeblock'>
<<<<<<< HEAD
mesheryctl registry generate -directory &lt;DIRECTORY_PATH&gt;
=======
mesheryctl registry generate --directory <DIRECTORY_PATH>

</div>
</pre> 

<pre class='codeblock-pre'>
<div class='codeblock'>
    
>>>>>>> dc30b575

</div>
</pre> 

## Options

<pre class='codeblock-pre'>
<div class='codeblock'>
  -d, --directory string          Directory containing the Model and Component CSV files
  -h, --help                      help for generate
  -m, --model string              specific model name to be generated
  -o, --output string             location to output generated models, defaults to ../server/meshmodels (default "../server/meshmodel")
      --registrant-cred string    path pointing to the registrant credential definition
      --registrant-def string     path pointing to the registrant connection definition
      --spreadsheet-cred string   base64 encoded credential to download the spreadsheet
      --spreadsheet-id string     spreadsheet ID for the integration spreadsheet

</div>
</pre>

## Options inherited from parent commands

<pre class='codeblock-pre'>
<div class='codeblock'>
      --config string   path to config file (default "/home/runner/.meshery/config.yaml")
  -v, --verbose         verbose output

</div>
</pre>

## See Also

Go back to [command reference index](/reference/mesheryctl/), if you want to add content manually to the CLI documentation, please refer to the [instruction](/project/contributing/contributing-cli#preserving-manually-added-documentation) for guidance.<|MERGE_RESOLUTION|>--- conflicted
+++ resolved
@@ -57,18 +57,8 @@
 Generate Meshery Models and Component from csv files in a local directory.
 <pre class='codeblock-pre'>
 <div class='codeblock'>
-<<<<<<< HEAD
+
 mesheryctl registry generate -directory &lt;DIRECTORY_PATH&gt;
-=======
-mesheryctl registry generate --directory <DIRECTORY_PATH>
-
-</div>
-</pre> 
-
-<pre class='codeblock-pre'>
-<div class='codeblock'>
-    
->>>>>>> dc30b575
 
 </div>
 </pre> 
