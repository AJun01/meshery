--- conflicted
+++ resolved
@@ -69,7 +69,6 @@
     } else {
       hide.style.display = "block";
     }
-<<<<<<< HEAD
   }
 
 /*clipboard*/
@@ -88,7 +87,4 @@
     });
 
     new Clipboard('.btn');
- 
-=======
-  }
->>>>>>> 7d51cd88
+ 