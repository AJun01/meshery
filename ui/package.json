--- conflicted
+++ resolved
@@ -55,12 +55,8 @@
     "@mui/lab": "^5.0.0-alpha.115",
     "@mui/material": "^5.11.4",
     "@mui/styles": "^5.11.2",
-<<<<<<< HEAD
     "@open-policy-agent/opa-wasm": "^1.8.0",
-    "@paciolan/remote-component": "^2.11.0",
-=======
     "@paciolan/remote-component": "^2.13.0",
->>>>>>> 4079cb0e
     "@redux-devtools/extension": "^3.2.3",
     "@rjsf/core": "^5.8.1",
     "@rjsf/material-ui": "^5.8.2",
