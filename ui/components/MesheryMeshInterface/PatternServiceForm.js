// @ts-check
import { AppBar, IconButton, makeStyles, Toolbar, Tooltip, Typography } from "@material-ui/core";
import { Delete, HelpOutline } from "@material-ui/icons";
import SettingsIcon from '@material-ui/icons/Settings';
import React, { useEffect } from "react";
import { iconSmall } from "../../css/icons.styles";
import { pSBCr } from "../../utils/lightenOrDarkenColor";
import { getMeshProperties } from "../../utils/nameMapper";
import PatternServiceFormCore from "./PatternServiceFormCore";
<<<<<<< HEAD
import SettingsIcon from '@material-ui/icons/Settings';
import { iconSmall } from "../../css/icons.styles";
import { useTheme } from "@material-ui/core/styles";
=======
>>>>>>> 601dba3b

const useStyles = makeStyles(() => ({

  tabPanel : {
    padding : "0px 2px"
  },
  formWrapper : {
    width : "100%"
  },
  settingsIcon : {
    color : "black"
  },
  appTabs : {
    width : 128,
    overflow : 'hidden',
    transition : 'width 0.5s',
    '&.Mui-disabled' : {
      width : 0,
    },
  },
  setIcon : {
    verticalAlign : 'middle',
    transform : "scale(0.8)"
  }
}));

/**
 * PatternServiceForm renders a form from the workloads schema and
 * traits schema
 * @param {{
 *  schemaSet: { workload: any, traits: any[], type: string };
 *  onSubmit: Function;
 *  onDelete: Function;
 *  namespace: string;
 *  onChange?: Function
 *  onSettingsChange?: Function;
 *  onTraitsChange?: Function;
 *  formData?: Record<String, unknown>
 *  reference?: Record<any, any>;
 *  scroll?: Boolean; // If the window should be scrolled to zero after re-rendering
 *  color ?: string;
 * }} props
 * @returns
 */
function PatternServiceForm({ formData, schemaSet, onSubmit, onDelete, reference, namespace, onSettingsChange, onTraitsChange, scroll = false, color }) {
  console.log({ schemaSet })
  // eslint-disable-next-line no-unused-vars
  const [tab, setTab] = React.useState(0);
  const classes = useStyles({ color : getMeshProperties(getMeshName(schemaSet))?.color });
  const theme = useTheme();

  useEffect(() => {
    schemaSet.workload.properties.name = {
      description : "The Namespace for the service",
      default : "<Name of the Component>",
      type : "string"
    };
    schemaSet.workload.properties.namespace = {
      description : "The Name for the service",
      default : "default",
      type : "string",
    };
    schemaSet.workload.properties.labels = {
      description : "The label for the service",
      additionalProperties : {
        "type" : "string"
      },
      type : "object"
    };
    schemaSet.workload.properties.annotations = {
      description : "The annotation for the service",
      additionalProperties : {
        "type" : "string"
      },
      "type" : "object"
    };
  }, [])

  return (
    <PatternServiceFormCore
      formData={formData}
      schemaSet={schemaSet}
      onSubmit={onSubmit}
      onDelete={onDelete}
      reference={reference}
      namespace={namespace}
      onSettingsChange={onSettingsChange}
      onTraitsChange={onTraitsChange}
      scroll={scroll}
      tab={tab}
    >
      {(SettingsForm, TraitsForm) => {

        // For rendering addons without tabs
        if (schemaSet?.type === "addon") {
          return <SettingsForm />
        }

        // for rendering normal rjsf forms
        return (
          <div className={classes.formWrapper}>
            <AppBar style={{

              boxShadow : `0px 2px 4px -1px "#677E88"`,
              background : `${theme.palette.type === "dark" ? "#202020" : "#647881"}`,
              position : "sticky",
              zIndex : 'auto',
            }}>
              <Toolbar
                variant="dense"
                style={{
                  padding : "0 5px",
                  paddingLeft : 16,
                  background : `linear-gradient(115deg, ${pSBCr(
                    color,
                    -20
                  )} 0%, ${color} 100%)`,
                  height : "0.7rem !important",
                }}
              >
                <SettingsIcon style={iconSmall} />
                <p
                  style={{
                    margin : "auto auto auto 10px",
                    fontSize : "16px",
                    display : "flex",
                    alignItems : "center"
                  }}
                >
                  Settings
                </p>
                {schemaSet?.workload?.description && (
                  <label htmlFor="help-button">
                    <Tooltip title={schemaSet?.workload?.description} interactive>
                      <IconButton component="span">
                        <HelpOutline width="22px" style={{ color : "#fff" }} height="22px" />
                      </IconButton>
                    </Tooltip>
                  </label>
                )}
                <IconButton
                  component="span"
                  onClick={() =>
                    // @ts-ignore
                    reference.current.delete(settings => ({
                      settings
                    }))
                  }
                >
                  <Delete width="22px" height="22px" style={{ color : "#FFF" }} />
                </IconButton>
              </Toolbar>
            </AppBar>
            <TabPanel value={tab} index={0} className={classes.tabPanel}>
              <SettingsForm />
            </TabPanel>
            <TabPanel value={tab} index={1} className={classes.tabPanel}>
              <TraitsForm />
            </TabPanel>
          </div>
        )
      }}
    </PatternServiceFormCore>
  )
}

function TabPanel(props) {
  const {
    children, value, index, ...other
  } = props;

  return (
    <div
      role="tabpanel"
      hidden={value !== index}
      id={`simple-tabpanel-${index}`}
      aria-labelledby={`simple-tab-${index}`}
      {...other}
    >
      {value === index && (
        <Typography>{children}</Typography>
      )}
    </div>
  );
}

/**
 * @param {{ workload: { [x: string]: string; }; }} schema
 * @returns {String} name
 */
function getMeshName(schema) {
  return schema?.workload?.["service-mesh"]?.toLowerCase() || "core";
}

export default PatternServiceForm;<|MERGE_RESOLUTION|>--- conflicted
+++ resolved
@@ -7,12 +7,7 @@
 import { pSBCr } from "../../utils/lightenOrDarkenColor";
 import { getMeshProperties } from "../../utils/nameMapper";
 import PatternServiceFormCore from "./PatternServiceFormCore";
-<<<<<<< HEAD
-import SettingsIcon from '@material-ui/icons/Settings';
-import { iconSmall } from "../../css/icons.styles";
 import { useTheme } from "@material-ui/core/styles";
-=======
->>>>>>> 601dba3b
 
 const useStyles = makeStyles(() => ({
 
