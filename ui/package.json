--- conflicted
+++ resolved
@@ -35,13 +35,7 @@
     "@mui/icons-material": "^6.4.8",
     "@mui/material": "^6.4.8",
     "@layer5/schemas": "^0.0.6-14",
-<<<<<<< HEAD
-    "@layer5/sistent": "^0.14.193",
-=======
     "@layer5/sistent": "^0.14.194",
-    "@mui/icons-material": "^5.15.11",
-    "@mui/material": "^5.15.11",
->>>>>>> d16da747
     "@mui/x-date-pickers": "^7.24.0",
     "@mui/x-tree-view": "^6.0.0-beta.0",
     "@open-policy-agent/opa-wasm": "^1.10.0",
