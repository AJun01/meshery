--- conflicted
+++ resolved
@@ -208,8 +208,8 @@
 	performanceProfile := models.PerformanceProfile{}
 	err = json.Unmarshal(performanceProfileData, &performanceProfile)
 	if err != nil {
-		h.log.Error(ErrUnmarshal(err, "performance profile"))
-		http.Error(w, ErrUnmarshal(err, "performance profile").Error(), http.StatusInternalServerError)
+		h.log.Error(models.ErrUnmarshal(err, "performance profile"))
+		http.Error(w, models.ErrUnmarshal(err, "performance profile").Error(), http.StatusInternalServerError)
 		return
 	}
 
@@ -220,7 +220,6 @@
 	}
 
 	if isSSLCertificateProvided {
-<<<<<<< HEAD
 		performanceProfileData, err := provider.GetPerformanceProfile(req, profileID)
 		if err != nil {
 			h.log.Error(err)
@@ -234,8 +233,6 @@
 			http.Error(w, models.ErrUnmarshal(err, "performance profile").Error(), http.StatusInternalServerError)
 			return
 		}
-=======
->>>>>>> 2cacb150
 		var isErrLoadingCertificate bool
 		caCertificate, certificateOk := performanceProfile.Metadata["ca_certificate"].(map[string]interface{})
 
