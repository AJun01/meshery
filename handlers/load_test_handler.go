--- conflicted
+++ resolved
@@ -22,7 +22,7 @@
 )
 
 // LoadTestUsingSMPSHandler runs the load test with the given parameters and SMPS
-func (h *Handler) LoadTestUsingSMPSHandler(w http.ResponseWriter, req *http.Request, session *sessions.Session, prefObj *models.Preference, user *models.User) {
+func (h *Handler) LoadTestUsingSMPSHandler(w http.ResponseWriter, req *http.Request, session *sessions.Session, prefObj *models.Preference, user *models.User, provider models.Provider) {
 	if req.Method != http.MethodPost && req.Method != http.MethodGet {
 		w.WriteHeader(http.StatusNotFound)
 		return
@@ -100,7 +100,7 @@
 	loadTestOptions.LoadGenerator = models.FortioLG
 	// }
 
-	h.loadTestHelperHandler(w, req, testName, meshName, testUUID, prefObj, loadTestOptions)
+	h.loadTestHelperHandler(w, req, testName, meshName, testUUID, prefObj, loadTestOptions, provider)
 }
 
 // LoadTestHandler runs the load test with the given parameters
@@ -195,11 +195,11 @@
 	// fortioURL.RawQuery = q.Encode()
 	// logrus.Infof("load test constructed url: %s", fortioURL.String())
 	// fortioResp, err := client.Get(fortioURL.String())
-	h.loadTestHelperHandler(w, req, testName, meshName, testUUID, prefObj, loadTestOptions)
+	h.loadTestHelperHandler(w, req, testName, meshName, testUUID, prefObj, loadTestOptions, provider)
 }
 
 func (h *Handler) loadTestHelperHandler(w http.ResponseWriter, req *http.Request, testName, meshName, testUUID string,
-	prefObj *models.Preference, loadTestOptions *models.LoadTestOptions) {
+	prefObj *models.Preference, loadTestOptions *models.LoadTestOptions, provider models.Provider) {
 	log := logrus.WithField("file", "load_test_handler")
 
 	flusher, ok := w.(http.Flusher)
@@ -362,11 +362,7 @@
 		Result: resultsMap,
 	}
 
-<<<<<<< HEAD
-	resultID, err := provider.PublishResults(req, bd)
-=======
-	resultID, err := h.config.Provider.PublishResults(req, result)
->>>>>>> b902b31e
+	resultID, err := provider.PublishResults(req, result)
 	if err != nil {
 		// http.Error(w, "error while getting load test results", http.StatusInternalServerError)
 		// return
@@ -463,11 +459,7 @@
 		ServerBoardConfig: board,
 	}
 
-<<<<<<< HEAD
-	if err = config.Provider.PublishMetrics(config.TokenVal, sd); err != nil {
-=======
-	if err = h.config.Provider.PublishMetrics(config.TokenVal, result); err != nil {
->>>>>>> b902b31e
+	if err = config.Provider.PublishMetrics(config.TokenVal, result); err != nil {
 		return err
 	}
 	// now to remove all the queries for the uuid
