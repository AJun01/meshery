module github.com/layer5io/meshery

go 1.19

replace (
	github.com/Sirupsen/logrus => github.com/sirupsen/logrus v1.6.0
	github.com/docker/docker => github.com/moby/moby v20.10.17+incompatible
	github.com/docker/libcompose => github.com/docker/libcompose v0.4.1-0.20190808084053-143e0f3f1ab9
	github.com/go-openapi/runtime => github.com/go-openapi/runtime v0.19.31
	github.com/go-openapi/strfmt => github.com/go-openapi/strfmt v0.20.2
	github.com/kubernetes/kompose => github.com/meshery/kompose v1.0.1 // do not upgrade until https://github.com/meshery/kompose/pull/3 has been merged
	github.com/kudobuilder/kuttl => github.com/layer5io/kuttl v0.4.1-0.20200806180306-b7e46afd657f
	gonum.org/v1/plot v0.9.0 => github.com/gonum/plot v0.9.0
	vbom.ml/util => github.com/fvbommel/util v0.0.0-20180919145318-efcd4e0f9787
)

require (
	cuelang.org/go v0.5.0
	fortio.org/fortio v1.57.0
	github.com/99designs/gqlgen v0.17.28
	github.com/asaskevich/govalidator v0.0.0-20200907205600-7a23bdc65eef
	github.com/briandowns/spinner v1.19.0
	github.com/docker/cli v20.10.21+incompatible
	github.com/docker/docker v20.10.23+incompatible
	github.com/docker/go-connections v0.4.0
	github.com/envoyproxy/go-control-plane v0.11.1
	github.com/ghodss/yaml v1.0.0
	github.com/go-errors/errors v1.4.2
	github.com/go-openapi/runtime v0.19.15
	github.com/go-openapi/strfmt v0.19.5
	github.com/gofrs/uuid v4.0.0+incompatible
	github.com/golang-jwt/jwt v3.2.2+incompatible
	github.com/golang/protobuf v1.5.3
	github.com/google/uuid v1.3.0
	github.com/gorilla/mux v1.8.0
	github.com/gorilla/websocket v1.5.0
	github.com/gosimple/slug v1.12.0
	github.com/grafana-tools/sdk v0.0.0-20220919052116-6562121319fc
	github.com/jarcoal/httpmock v1.3.0
	github.com/jinzhu/copier v0.3.5
	github.com/layer5io/gowrk2 v0.6.1
	github.com/layer5io/meshery-operator v0.6.10
	github.com/layer5io/meshkit v0.6.50
	github.com/layer5io/meshsync v0.6.11
<<<<<<< HEAD
	github.com/layer5io/nighthawk-go v1.0.6
=======
	github.com/layer5io/nighthawk-go v1.0.5
>>>>>>> d1e491b1
	github.com/layer5io/service-mesh-performance v0.6.1
	github.com/lib/pq v1.10.7
	github.com/manifoldco/promptui v0.9.0
	github.com/nsf/termbox-go v1.1.1
	github.com/olekukonko/tablewriter v0.0.5
	github.com/onsi/ginkgo/v2 v2.11.0
	github.com/onsi/gomega v1.27.8
	github.com/pkg/browser v0.0.0-20210706143420-7d21f8c997e2
	github.com/pkg/errors v0.9.1
	github.com/prometheus/client_golang v1.16.0
	github.com/prometheus/common v0.44.0
	github.com/qri-io/jsonschema v0.2.1
	github.com/sirupsen/logrus v1.9.3
	github.com/spf13/cobra v1.7.0
	github.com/spf13/pflag v1.0.5
	github.com/spf13/viper v1.16.0
	github.com/vektah/gqlparser/v2 v2.5.1
	github.com/vmihailenco/taskq/v3 v3.2.9
	golang.org/x/oauth2 v0.10.0
	golang.org/x/text v0.11.0
	gonum.org/v1/gonum v0.12.0
	google.golang.org/grpc v1.56.2
	google.golang.org/protobuf v1.31.0
	gopkg.in/yaml.v2 v2.4.0
	gorm.io/gorm v1.25.2
	k8s.io/api v0.26.1
	k8s.io/apiextensions-apiserver v0.26.1
	k8s.io/apimachinery v0.26.1
	k8s.io/client-go v0.26.1
	sigs.k8s.io/controller-runtime v0.13.0
)

require (
	github.com/OneOfOne/xxhash v1.2.8 // indirect
	github.com/rcrowley/go-metrics v0.0.0-20200313005456-10cdbea86bc0 // indirect
	github.com/rivo/uniseg v0.2.0 // indirect
	github.com/tchap/go-patricia/v2 v2.3.1 // indirect
	github.com/yashtewari/glob-intersection v0.1.0 // indirect
)

require (
	fortio.org/dflag v1.5.2 // indirect
	fortio.org/log v1.7.0 // indirect
	fortio.org/sets v1.0.3 // indirect
	fortio.org/version v1.0.2 // indirect
	github.com/Azure/go-ansiterm v0.0.0-20230124172434-306776ec8161 // indirect
	github.com/BurntSushi/toml v1.2.1 // indirect
	github.com/MakeNowJust/heredoc v1.0.0 // indirect
	github.com/Masterminds/goutils v1.1.1 // indirect
	github.com/Masterminds/semver/v3 v3.2.0 // indirect
	github.com/Masterminds/sprig/v3 v3.2.3 // indirect
	github.com/Masterminds/squirrel v1.5.3 // indirect
	github.com/Microsoft/go-winio v0.6.0 // indirect
	github.com/Microsoft/hcsshim v0.9.7 // indirect
	github.com/ProtonMail/go-crypto v0.0.0-20210428141323-04723f9f07d7 // indirect
	github.com/acomagu/bufpipe v1.0.3 // indirect
	github.com/agnivade/levenshtein v1.1.1 // indirect
	github.com/beorn7/perks v1.0.1 // indirect
	github.com/bsm/redislock v0.7.2 // indirect
	github.com/buger/jsonparser v1.1.1 // indirect
	github.com/capnm/sysinfo v0.0.0-20130621111458-5909a53897f3 // indirect
	github.com/cespare/xxhash/v2 v2.2.0 // indirect
	github.com/chai2010/gettext-go v1.0.2 // indirect
	github.com/chzyer/readline v0.0.0-20180603132655-2972be24d48e // indirect
	github.com/cncf/xds/go v0.0.0-20230607035331-e9ce68804cb4 // indirect
	github.com/cockroachdb/apd/v2 v2.0.2 // indirect
	github.com/containerd/cgroups v1.1.0 // indirect
	github.com/containerd/containerd v1.6.19 // indirect
	github.com/cyphar/filepath-securejoin v0.2.3 // indirect
	github.com/davecgh/go-spew v1.1.1 // indirect
	github.com/deckarep/golang-set v1.8.0 // indirect
	github.com/dgryski/go-farm v0.0.0-20200201041132-a6ae2369ad13 // indirect
	github.com/dgryski/go-rendezvous v0.0.0-20200823014737-9f7001d12a5f // indirect
	github.com/docker/distribution v2.8.2+incompatible // indirect
	github.com/docker/docker-credential-helpers v0.7.0 // indirect
	github.com/docker/go v1.5.1-1.0.20160303222718-d30aec9fd63c // indirect
	github.com/docker/go-metrics v0.0.1 // indirect
	github.com/docker/go-units v0.5.0 // indirect
	github.com/docker/libcompose v0.4.0 // indirect
	github.com/emicklei/go-restful/v3 v3.9.0 // indirect
	github.com/emirpasic/gods v1.18.1 // indirect
	github.com/envoyproxy/protoc-gen-validate v1.0.2 // indirect
	github.com/evanphx/json-patch v5.6.0+incompatible // indirect
	github.com/exponent-io/jsonpath v0.0.0-20151013193312-d6023ce2651d // indirect
	github.com/fatih/camelcase v1.0.0 // indirect
	github.com/fatih/color v1.13.0 // indirect
	github.com/fatih/structs v1.1.0 // indirect
	github.com/flynn/go-shlex v0.0.0-20150515145356-3f9db97f8568 // indirect
	github.com/fsnotify/fsnotify v1.6.0 // indirect
	github.com/fsouza/go-dockerclient v1.9.3 // indirect
	github.com/fvbommel/sortorder v1.0.1 // indirect
	github.com/go-git/gcfg v1.5.0 // indirect
	github.com/go-git/go-billy/v5 v5.4.0 // indirect
	github.com/go-git/go-git/v5 v5.4.2 // indirect
	github.com/go-gorp/gorp/v3 v3.0.2 // indirect
	github.com/go-logr/logr v1.2.4 // indirect
	github.com/go-openapi/analysis v0.19.10 // indirect
	github.com/go-openapi/errors v0.19.8 // indirect
	github.com/go-openapi/jsonpointer v0.19.6 // indirect
	github.com/go-openapi/jsonreference v0.20.1 // indirect
	github.com/go-openapi/loads v0.19.5 // indirect
	github.com/go-openapi/spec v0.19.8 // indirect
	github.com/go-openapi/swag v0.22.3 // indirect
	github.com/go-openapi/validate v0.19.10 // indirect
	github.com/go-redis/redis/v8 v8.11.5 // indirect
	github.com/go-redis/redis_rate/v9 v9.1.2 // indirect
	github.com/go-stack/stack v1.8.0 // indirect
	github.com/go-task/slim-sprig v0.0.0-20230315185526-52ccab3ef572 // indirect
	github.com/gobwas/glob v0.2.3 // indirect
	github.com/gogo/protobuf v1.3.2 // indirect
	github.com/golang/groupcache v0.0.0-20210331224755-41bb18bfe9da // indirect
	github.com/google/btree v1.1.2 // indirect
	github.com/google/gnostic v0.5.7-v3refs // indirect
	github.com/google/go-cmp v0.5.9 // indirect
	github.com/google/gofuzz v1.2.0 // indirect
	github.com/google/pprof v0.0.0-20210720184732-4bb14d4b1be1 // indirect
	github.com/google/shlex v0.0.0-20191202100458-e7afc7fbc510 // indirect
	github.com/gosimple/unidecode v1.0.1 // indirect
	github.com/gosuri/uitable v0.0.4 // indirect
	github.com/gregjones/httpcache v0.0.0-20190611155906-901d90724c79 // indirect
	github.com/hashicorp/golang-lru v0.5.4 // indirect
	github.com/hashicorp/golang-lru/v2 v2.0.1 // indirect
	github.com/hashicorp/hcl v1.0.0 // indirect
	github.com/huandu/xstrings v1.3.3 // indirect
	github.com/imdario/mergo v0.3.15 // indirect
	github.com/inconshreveable/mousetrap v1.1.0 // indirect
	github.com/jackc/pgpassfile v1.0.0 // indirect
	github.com/jackc/pgservicefile v0.0.0-20221227161230-091c0ba34f0a // indirect
	github.com/jackc/pgx/v5 v5.2.0 // indirect
	github.com/jbenet/go-context v0.0.0-20150711004518-d14ea06fba99 // indirect
	github.com/jinzhu/inflection v1.0.0 // indirect
	github.com/jinzhu/now v1.1.5 // indirect
	github.com/jmoiron/sqlx v1.3.5 // indirect
	github.com/joho/godotenv v1.4.0 // indirect
	github.com/josharian/intern v1.0.0 // indirect
	github.com/json-iterator/go v1.1.12 // indirect
	github.com/kevinburke/ssh_config v1.2.0 // indirect
	github.com/klauspost/compress v1.15.11 // indirect
	github.com/kubernetes/kompose v1.28.0 // indirect
	github.com/lann/builder v0.0.0-20180802200727-47ae307949d0 // indirect
	github.com/lann/ps v0.0.0-20150810152359-62de8c46ede0 // indirect
	github.com/liggitt/tabwriter v0.0.0-20181228230101-89fcab3d43de // indirect
	github.com/magiconair/properties v1.8.7 // indirect
	github.com/mailru/easyjson v0.7.7 // indirect
	github.com/mattn/go-colorable v0.1.13 // indirect
	github.com/mattn/go-isatty v0.0.17 // indirect
	github.com/mattn/go-runewidth v0.0.13 // indirect
	github.com/mattn/go-sqlite3 v1.14.15 // indirect
	github.com/matttproud/golang_protobuf_extensions v1.0.4 // indirect
	github.com/miekg/pkcs11 v1.1.1 // indirect
	github.com/mitchellh/copystructure v1.2.0 // indirect
	github.com/mitchellh/go-homedir v1.1.0 // indirect
	github.com/mitchellh/go-wordwrap v1.0.1 // indirect
	github.com/mitchellh/mapstructure v1.5.0 // indirect
	github.com/mitchellh/reflectwalk v1.0.2 // indirect
	github.com/moby/locker v1.0.1 // indirect
	github.com/moby/spdystream v0.2.0 // indirect
	github.com/moby/sys/mount v0.3.3 // indirect
	github.com/moby/sys/mountinfo v0.6.2 // indirect
	github.com/moby/term v0.0.0-20221205130635-1aeaba878587 // indirect
	github.com/modern-go/concurrent v0.0.0-20180306012644-bacd9c7ef1dd // indirect
	github.com/modern-go/reflect2 v1.0.2 // indirect
	github.com/monochromegane/go-gitignore v0.0.0-20200626010858-205db1a8cc00 // indirect
	github.com/morikuni/aec v1.0.0 // indirect
	github.com/mpvl/unique v0.0.0-20150818121801-cbe035fff7de // indirect
	github.com/munnerz/goautoneg v0.0.0-20191010083416-a7dc8b61c822 // indirect
	github.com/nats-io/nats.go v1.22.1 // indirect
	github.com/nats-io/nkeys v0.3.0 // indirect
	github.com/nats-io/nuid v1.0.1 // indirect
	github.com/novln/docker-parser v1.0.0 // indirect
	github.com/oklog/ulid v1.3.1 // indirect
	github.com/open-policy-agent/opa v0.52.0 // indirect
	github.com/opencontainers/go-digest v1.0.0 // indirect
	github.com/opencontainers/image-spec v1.1.0-rc2 // indirect
	github.com/opencontainers/runc v1.1.5 // indirect
	github.com/openshift/api v3.9.0+incompatible // indirect
	github.com/pelletier/go-toml/v2 v2.0.8 // indirect
	github.com/peterbourgon/diskv v2.0.1+incompatible // indirect
	github.com/prometheus/client_model v0.4.0 // indirect
	github.com/prometheus/procfs v0.10.1 // indirect
	github.com/qri-io/jsonpointer v0.1.1 // indirect
	github.com/rubenv/sql-migrate v1.2.0 // indirect
	github.com/russross/blackfriday/v2 v2.1.0 // indirect
	github.com/sergi/go-diff v1.2.0 // indirect
	github.com/shopspring/decimal v1.2.0 // indirect
	github.com/spf13/afero v1.9.5 // indirect
	github.com/spf13/cast v1.5.1 // indirect
	github.com/spf13/jwalterweatherman v1.1.0 // indirect
	github.com/subosito/gotenv v1.4.2 // indirect
	github.com/theupdateframework/notary v0.7.0 // indirect
	github.com/vmihailenco/msgpack/v5 v5.3.5 // indirect
	github.com/vmihailenco/tagparser/v2 v2.0.0 // indirect
	github.com/xanzy/ssh-agent v0.3.3 // indirect
	github.com/xeipuuv/gojsonpointer v0.0.0-20190905194746-02993c407bfb // indirect
	github.com/xeipuuv/gojsonreference v0.0.0-20180127040603-bd5ef7bd5415 // indirect
	github.com/xeipuuv/gojsonschema v1.2.0 // indirect
	github.com/xlab/treeprint v1.1.0 // indirect
	github.com/zmap/zcrypto v0.0.0-20230422215203-9a665e1e9968 // indirect
	github.com/zmap/zlint/v3 v3.4.1 // indirect
	go.mongodb.org/mongo-driver v1.5.1 // indirect
	go.opencensus.io v0.24.0 // indirect
	go.starlark.net v0.0.0-20200306205701-8dd3e2ee1dd5 // indirect
	golang.org/x/crypto v0.11.0 // indirect
	golang.org/x/exp v0.0.0-20230425010034-47ecfdc1ba53 // indirect
	golang.org/x/mod v0.11.0 // indirect
	golang.org/x/net v0.12.0 // indirect
	golang.org/x/sync v0.3.0 // indirect
	golang.org/x/sys v0.10.0 // indirect
	golang.org/x/term v0.10.0 // indirect
	golang.org/x/time v0.3.0 // indirect
<<<<<<< HEAD
	golang.org/x/tools v0.10.0 // indirect
=======
	golang.org/x/tools v0.9.3 // indirect
>>>>>>> d1e491b1
	google.golang.org/appengine v1.6.7 // indirect
	google.golang.org/genproto/googleapis/rpc v0.0.0-20230526203410-71b5a4ffd15e // indirect
	gopkg.in/inf.v0 v0.9.1 // indirect
	gopkg.in/ini.v1 v1.67.0 // indirect
	gopkg.in/warnings.v0 v0.1.2 // indirect
	gopkg.in/yaml.v3 v3.0.1 // indirect
	gorm.io/driver/postgres v1.4.6 // indirect
	gorm.io/driver/sqlite v1.4.4 // indirect
	helm.sh/helm/v3 v3.11.1 // indirect
	k8s.io/apiserver v0.26.1 // indirect
	k8s.io/cli-runtime v0.26.0 // indirect
	k8s.io/component-base v0.26.1 // indirect
	k8s.io/klog/v2 v2.90.0 // indirect
	k8s.io/kube-openapi v0.0.0-20230109183929-3758b55a6596 // indirect
	k8s.io/kubectl v0.26.0 // indirect
	k8s.io/utils v0.0.0-20221128185143-99ec85e7a448 // indirect
	oras.land/oras-go v1.2.2 // indirect
	sigs.k8s.io/json v0.0.0-20220713155537-f223a00ba0e2 // indirect
	sigs.k8s.io/kustomize/api v0.12.1 // indirect
	sigs.k8s.io/kustomize/kyaml v0.13.9 // indirect
	sigs.k8s.io/structured-merge-diff/v4 v4.2.3 // indirect
	sigs.k8s.io/yaml v1.3.0 // indirect
)<|MERGE_RESOLUTION|>--- conflicted
+++ resolved
@@ -16,7 +16,7 @@
 
 require (
 	cuelang.org/go v0.5.0
-	fortio.org/fortio v1.57.0
+	fortio.org/fortio v1.57.4
 	github.com/99designs/gqlgen v0.17.28
 	github.com/asaskevich/govalidator v0.0.0-20200907205600-7a23bdc65eef
 	github.com/briandowns/spinner v1.19.0
@@ -42,11 +42,7 @@
 	github.com/layer5io/meshery-operator v0.6.10
 	github.com/layer5io/meshkit v0.6.50
 	github.com/layer5io/meshsync v0.6.11
-<<<<<<< HEAD
 	github.com/layer5io/nighthawk-go v1.0.6
-=======
-	github.com/layer5io/nighthawk-go v1.0.5
->>>>>>> d1e491b1
 	github.com/layer5io/service-mesh-performance v0.6.1
 	github.com/lib/pq v1.10.7
 	github.com/manifoldco/promptui v0.9.0
@@ -88,8 +84,10 @@
 )
 
 require (
+	fortio.org/cli v1.2.0 // indirect
 	fortio.org/dflag v1.5.2 // indirect
-	fortio.org/log v1.7.0 // indirect
+	fortio.org/log v1.8.1 // indirect
+	fortio.org/scli v1.9.0 // indirect
 	fortio.org/sets v1.0.3 // indirect
 	fortio.org/version v1.0.2 // indirect
 	github.com/Azure/go-ansiterm v0.0.0-20230124172434-306776ec8161 // indirect
@@ -250,18 +248,14 @@
 	go.opencensus.io v0.24.0 // indirect
 	go.starlark.net v0.0.0-20200306205701-8dd3e2ee1dd5 // indirect
 	golang.org/x/crypto v0.11.0 // indirect
-	golang.org/x/exp v0.0.0-20230425010034-47ecfdc1ba53 // indirect
+	golang.org/x/exp v0.0.0-20230713183714-613f0c0eb8a1 // indirect
 	golang.org/x/mod v0.11.0 // indirect
 	golang.org/x/net v0.12.0 // indirect
 	golang.org/x/sync v0.3.0 // indirect
 	golang.org/x/sys v0.10.0 // indirect
 	golang.org/x/term v0.10.0 // indirect
 	golang.org/x/time v0.3.0 // indirect
-<<<<<<< HEAD
 	golang.org/x/tools v0.10.0 // indirect
-=======
-	golang.org/x/tools v0.9.3 // indirect
->>>>>>> d1e491b1
 	google.golang.org/appengine v1.6.7 // indirect
 	google.golang.org/genproto/googleapis/rpc v0.0.0-20230526203410-71b5a4ffd15e // indirect
 	gopkg.in/inf.v0 v0.9.1 // indirect
