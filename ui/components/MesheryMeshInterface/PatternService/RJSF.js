--- conflicted
+++ resolved
@@ -1,18 +1,7 @@
 import React from "react";
-<<<<<<< HEAD
-// import { utils } from "@rjsf/core";
 import { withTheme } from "@rjsf/core";
 import { Theme as MaterialUITheme } from "@rjsf/material-ui";
-import {
-  // Grid,
-  // TextField
-  Button,
-} from "@material-ui/core";
-=======
-import { withTheme } from "@rjsf/core";
-import { Theme as MaterialUITheme } from "@rjsf/material-ui";
-import { Button, Grid } from "@material-ui/core";
->>>>>>> 41b0f885
+import { Button } from "@material-ui/core";
 import { MuiThemeProvider, createTheme } from '@material-ui/core/styles';
 import JS4 from "../../../assets/jsonschema/schema-04.json";
 import ArrayFieldTemplate from "./RJSFCustomComponents/ArrayFieldTemlate"
@@ -36,7 +25,7 @@
     MuiTextField : {
       variant : 'outlined',
       margin : 'dense',
-    },
+    },ZW
   },
   overrides : {
     MuiButton : {
