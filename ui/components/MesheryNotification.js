import React from "react";
import IconButton from '@material-ui/core/IconButton';
import CloseIcon from '@material-ui/icons/Close';
import { connect } from 'react-redux';
import NoSsr from '@material-ui/core/NoSsr';
import {
  Badge,
  Drawer,
  Tooltip,
  Divider,
  Typography,
  Tabs,
  Tab,
  ClickAwayListener
} from '@material-ui/core';
import BellIcon from '@material-ui/icons/Notifications';
import InfoIcon from '@mui/icons-material/Info';
import ClearIcon from "../assets/icons/ClearIcon";
import ErrorIcon from '@material-ui/icons/Error';
import { withStyles } from '@material-ui/core/styles';
import amber from '@material-ui/core/colors/amber';
import { eventTypes } from '../lib/event-types';
import MesheryEventViewer from './MesheryEventViewer';
import dataFetch from '../lib/data-fetch';
import { withSnackbar } from 'notistack'
import { bindActionCreators } from "redux";
import { updateEvents } from "../lib/store";
import { iconMedium } from "../css/icons.styles";

const styles = (theme) => ({
  sidelist : { width : 450, },
  notificationButton : { height : '100%', },
  notificationDrawer : {
    backgroundColor : theme.palette.secondary.sideBar,
    display : 'flex',
    flexDirection : 'column',
    justifyContent : 'space-between'
  },
  listTop : {
    display : 'grid',
    alignItems : 'center',
    gridTemplateColumns : "2fr 6fr 2fr",
    paddingTop : theme.spacing(2),
    paddingLeft : theme.spacing(1),
    paddingRight : theme.spacing(1),
    paddingBottom : theme.spacing(2),
  },
  notificationTitle : { textAlign : 'left', },
  notifSelector : { display : 'flex', },
  icon : { fontSize : 20, },
  iconVariant : {
    opacity : 0.9,
    marginRight : theme.spacing(1),
    marginTop : theme.spacing(1) * 3 / 4,
  },
  error : { backgroundColor : theme.palette.error.dark, },
  info : { backgroundColor : theme.palette.primary.dark, },
  warning : { backgroundColor : amber[700], },
  message : {
    display : 'flex',
    // alignItems: 'center',
  },
  clearAllButton : {
    display : 'flex',
    justifyContent : 'flex-end'
  },
  drawerButton : {
    padding : '0.45rem',
    margin : '0.2rem',
    backgroundColor : theme.palette.secondary.dark,
    color : '#FFFFFF',
    "&:hover" : {
      backgroundColor : '#FFFFFF',
      color : theme.palette.secondary.dark
    }
  },
  fullView : {
    right : 0,
    transition : '0.3s ease-in-out !important'
  },
  peekView : {
<<<<<<< HEAD
    right : "-26.1rem"
  },
  tabs : {
    "& .MuiTabs-indicator" : {
      backgroundColor : theme.palette.type === 'dark' ? "#00B39F" : theme.palette.primary,
    },
  },
  tab : {
    "&.Mui-selected" : {
      color : theme.palette.type === 'dark' ? "#00B39F" : theme.palette.primary,
    },
=======
    right : "-26.1rem",
    transition : '0.3s ease-in-out !important'
>>>>>>> 20e7971f
  }
});

/**
 * getNotifications filters the notifications based on the
 * given type and returns an array of filtered notifications
 * @param {{
 *  event_type: number,
 *  summary: string,
 *  detail: string,
 *  operation_id: string
 * }[]} events
 *
 * @returns {{
 *  event_type: number,
 *  summary: string,
 *  details: string,
 *  operation_id: string
 * }[]}
 */
function getNotifications(events, type) {
  if (!Array.isArray(events)) return [];

  if (type === "error") return events.filter(ev => ev.event_type === 2);
  if (type === "warning") return events.filter(ev => ev.event_type === 1)
  if (type === "success") return events.filter(ev => ev.event_type === 0)

  return events;
}

/**
 *
 * @param {{
 *  event_type: number,
 *  summary: string,
 *  details: string,
 *  operation_id: string
 * }[]} events
 */
function getNotificationCount(events) {
  if (!Array.isArray(events)) return 0;

  const errorEventCount = events.filter(ev => ev.event_type === 2).length;
  const totalEventsCount = events.length;

  return errorEventCount || totalEventsCount;
}

/**
 * NotificationIcon is a wrapper react component for rendering
 * icons based on the "type" prop
 * @param {{ type: string,className: string }} props
 */
function NotificationIcon({ type, className }) {
  if (type === "error") return <ErrorIcon id="error-icon" className={className} />

  return <BellIcon className={className} style={iconMedium} />
}

class MesheryNotification extends React.Component {
  state = {
    open : false,
    dialogShow : false,
    displayEventType : "*",
    tabValue : 0,
    anchorEl : false,
    showFullNotificationCenter : false,
    eventIdToOpenInNotification : undefined,
  }

  handleToggle = () => {
    this.setState({ showFullNotificationCenter : !this.state.showFullNotificationCenter })
  };

  handleClose = () => {
    this.setState({ anchorEl : false });
    this.setState({ showFullNotificationCenter : false })
  }

  /**
   * notificationDispatcher dispatches the notifications
   * @param {number} type type of the event
   * @param {string} message message to be displayed
   */
  notificationDispatcher(type, message, operation_id) {
    const self = this;
    self.props.enqueueSnackbar(message, {
      variant : eventTypes[type]?.type,
      autoHideDuration : 5000,
      action : (key) => (
        <>
          <IconButton
            key="eye"
            aria-label="eye"
            color="inherit"
            onClick={() => self.openEventInNotificationCenter(operation_id)}
          >
            <InfoIcon style={iconMedium} />
          </IconButton>
          <IconButton
            key="close"
            aria-label="Close"
            color="inherit"
            onClick={() => self.props.closeSnackbar(key)}
          >
            <CloseIcon style={iconMedium} />
          </IconButton>
        </>
      ),
    });
  }

  componentDidMount() {
    this.startEventStream();
  }

  async startEventStream() {
    this.closeEventStream();
    this.eventStream = new EventSource('/api/events');
    this.eventStream.onmessage = this.handleEvents();
    this.eventStream.onerror = this.handleError();
  }

  handleEvents() {
    const self = this;
    return (e) => {
      const { events, updateEvents } = this.props;
      const data = JSON.parse(e.data);
      // set null event field as success
      data.event_type = data.event_type || 0

      // Dispatch the notification
      self.notificationDispatcher(data.event_type, data.summary, data.operation_id)
      //Temperory Hack
      // if(data.summary==="Smi conformance test completed successfully"){
      //   self.props.updateSMIResults({smi_result: data,});
      //   console.log("HandleEvents",{smi_result: data,});
      // }
      updateEvents({ events : [...events, data] })
    };
  }

  handleError() {
    const self = this;
    return () => {
      self.closeEventStream();
      // check if server is available
      dataFetch('/api/user', { credentials : 'same-origin' }, () => {
        // attempting to reestablish connection
        // setTimeout(() => function() {
        self.startEventStream();
        // }, 2000);
      }, () => {
        // do nothing here
      });
    };
  }

  closeEventStream() {
    if (this.eventStream && this.eventStream.close) {
      this.eventStream.close();
    }
  }

  deleteEvent = (ind) => () => {
    const { events, updateEvents } = this.props;
    if (events[ind]) {
      events.splice(ind, 1);
    }
    updateEvents({ events : events })
    this.setState({ dialogShow : false });
  }

  handleDialogClose = () => {
    this.setState({ dialogShow : false });
  };

  handleClearAllNotifications() {
    const self = this;
    const { updateEvents } = this.props;
    return () => {
      updateEvents({ events : [] })
      self.setState({ open : false });
    };
  }

  handleNotifFiltering(type) {
    return () => {
      this.setState({ displayEventType : type })
    }
  }

  handleTabChange = (event, newTabValue) => {
    this.setState({ tabValue : newTabValue })
  }

  handleBellButtonClick = () => {
    this.setState({
      tabValue : 0,
      displayEventType : '*'
    })
  }

  openEventInNotificationCenter = (operation_id) => {
    this.setState({
      showFullNotificationCenter : true,
      eventIdToOpenInNotification : operation_id,
    })
  }

  render() {
    const { classes, events } = this.props;
    const { anchorEl, showFullNotificationCenter } = this.state;
    const self = this;
    let open = Boolean(anchorEl);
    if (showFullNotificationCenter) {
      open = showFullNotificationCenter;
    }

    let toolTipMsg;
    if (typeof events?.length !== 'undefined') {
      toolTipMsg = `There are ${events.length} events`;
      switch (events?.length) {
        case 0:
          toolTipMsg = 'There are no events';
          break;
        case 1:
          toolTipMsg = 'There is 1 event';
          break;
      }
    } else { // takes care of case when (typeof events.length === undefined)
      toolTipMsg = 'There are no events';
    }
    let badgeColorVariant = 'default';
    events.forEach((eev) => {
      if (eventTypes[eev.event_type] && eventTypes[eev.event_type].type === 'error') {
        badgeColorVariant = 'error';
      }
    });

    return (
      <div>
        <NoSsr>
          <Tooltip title={toolTipMsg}>
            <>
              <IconButton
                id="notification-button"
                className={classes.notificationButton}
                buttonRef={(node) => {
                  this.anchorEl = node;
                }}
                color="inherit"

                onClick={this.handleToggle}

                onMouseOver={(e) => {
                  e.preventDefault();
                  this.setState({ anchorEl : true })
                }}

                onMouseLeave={(e) => {
                  e.preventDefault();
                  this.setState({ anchorEl : false })
                }}
              >
                <Badge id="notification-badge" badgeContent={getNotificationCount(events)} color={badgeColorVariant}>
                  <NotificationIcon  style={iconMedium}  type={badgeColorVariant} />
                </Badge>
              </IconButton>
            </>
          </Tooltip>

          <ClickAwayListener onClickAway={(e) => {
            if (e.target.className.baseVal !== "" && e.target.className.baseVal !== "MuiSvgIcon-root" &&
              ((typeof e.target.className === "string")? !e.target.className?.includes("MesheryNotification"): null)) {
              this.handleClose();
            }
          }}>
            <Drawer
              anchor="right"
              variant="persistent"
              open={open}
              classes={{
                paper : classes.notificationDrawer,
                paperAnchorRight : showFullNotificationCenter? classes.fullView : classes.peekView,
              }}
            >
              <div>
                <div>
                  <div className={classes.sidelist}>
                    <div className={classes.listTop}>
                      <div className={classes.notifSelector}>
                        <Tooltip title="Show all notifications">
                          <IconButton
                            color="inherit"
                            className={classes.drawerButton}
                            onClick={this.handleBellButtonClick}
                          >
                            <BellIcon  style={iconMedium}  />
                          </IconButton>
                        </Tooltip>
                      </div>
                      <div className={classes.notificationTitle}>
                        <Typography variant="subtitle1" align="center">
                            Notifications
                        </Typography>
                      </div>
                      <div
                        className={classes.clearAllButton}>
                        <Tooltip title="Clear all notifications">
                          <IconButton
                            color="inherit"
                            className={classes.drawerButton}
                            onClick={this.handleClearAllNotifications()}
                          >
                            <ClearIcon width={'1em'} height={'1em'} fill={'white'}/>
                          </IconButton>
                        </Tooltip>
                      </div>
                    </div>
                    <Divider light />
                    <Tabs
                      value={this.state.tabValue}
                      onChange={this.handleTabChange}
                      indicatorColor="primary"
                      className={classes.tabs}
                      textColor="primary"
                      variant="fullWidth"
                    >
                      <Tab label="All" className={classes.tab} onClick={this.handleNotifFiltering('*')} style={{ minWidth : "15%" }} />
                      <Tab label="Error" className={classes.tab} onClick={this.handleNotifFiltering('error')} style={{ minWidth : "15%" }} />
                      <Tab label="Warning" className={classes.tab} onClick={this.handleNotifFiltering('warning')} style={{ minWidth : "15%" }} />
                      <Tab label="Success" className={classes.tab} onClick={this.handleNotifFiltering('success')} style={{ minWidth : "15%" }} />
                    </Tabs>
                    {getNotifications(this.props.events, this.state.displayEventType).map((event, ind) => (
                      <MesheryEventViewer
                        key={ind}
                        eventVariant={event.event_type}
                        eventSummary={event.summary}
                        deleteEvent={self.deleteEvent(ind)}
                        eventDetails={event.details || "Details Unavailable"}
                        eventCause={event.probable_cause}
                        eventRemediation={event.suggested_remediation}
                        eventErrorCode={event.error_code}
                        componentType={event.component}
                        componentName={event.component_name}
                        expand={(this.state.eventIdToOpenInNotification && this.state.eventIdToOpenInNotification === event.operation_id) ? true : false}
                      />
                    ))}
                  </div>
                </div>
              </div>
            </Drawer>
          </ClickAwayListener>
        </NoSsr>
      </div>
    );
  }
}

const mapDispatchToProps = (dispatch) => ({
  updateEvents : bindActionCreators(updateEvents, dispatch)
})

// const mapDispatchToProps = (dispatch) => ({
//   updateSMIResults: bindActionCreators(updateSMIResults, dispatch),
// });

const mapStateToProps = (state) => {
  const events = state.get("events");
  return { events };
};

export default withStyles(styles)(connect(
  mapStateToProps,
  mapDispatchToProps,
)(withSnackbar(MesheryNotification)));<|MERGE_RESOLUTION|>--- conflicted
+++ resolved
@@ -79,8 +79,8 @@
     transition : '0.3s ease-in-out !important'
   },
   peekView : {
-<<<<<<< HEAD
-    right : "-26.1rem"
+    right : "-26.1rem",
+    transition : '0.3s ease-in-out !important'
   },
   tabs : {
     "& .MuiTabs-indicator" : {
@@ -91,10 +91,6 @@
     "&.Mui-selected" : {
       color : theme.palette.type === 'dark' ? "#00B39F" : theme.palette.primary,
     },
-=======
-    right : "-26.1rem",
-    transition : '0.3s ease-in-out !important'
->>>>>>> 20e7971f
   }
 });
 
