# Default values for meshery.
# This is a YAML-formatted file.
# Declare variables to be passed into your templates.

replicaCount: 1
restartPolicy: Always

image:
  repository: layer5/meshery:stable-latest
  pullPolicy: IfNotPresent

env:
  EVENT: mesheryLocal
  SAAS_BASE_URL: https://meshery.layer5.io
<<<<<<< HEAD
  ADAPTER_URLS: meshery-istio:10000 meshery-linkerd:10001 meshery-consul:10002 meshery-kuma:10007
=======
  ADAPTER_URLS: meshery-istio:10000 meshery-linkerd:10001 meshery-consul:10002 meshery-osm:10009
>>>>>>> a66b23ff

probe:
  #TODO: Need to confirm the health check path of meshery. 
  livenessProbe:
    enabled: false
  readinessProbe: 
    enabled: false


imagePullSecrets: []
nameOverride: ""
fullnameOverride: ""

# For AKS AWS GCP to get the permissions to watch the nodes 
rbac:
  nodes: false

serviceAccount:

  # The name of the service account to use.
  # If not set and create is true, a name is generated using the fullname template
  name: meshery-service-account

podSecurityContext: {}
  # fsGroup: 2000

annotations: {}

securityContext: {}
  # capabilities:
  #   drop:
  #   - ALL
  # readOnlyRootFilesystem: true
  # runAsNonRoot: true
  # runAsUser: 1000

service:
  type: ClusterIP
  port: 8080
  annotations: {}

ingress:
  enabled: false
  annotations: {}
    # kubernetes.io/ingress.class: nginx
    # kubernetes.io/tls-acme: "true"

  hosts:
    - host: chart-example.local
      paths: []
  tls: []
  #  - secretName: chart-example-tls
  #    hosts:
  #      - chart-example.local

resources: {}
  # We usually recommend not to specify default resources and to leave this as a conscious
  # choice for the user. This also increases chances charts run on environments with little
  # resources, such as Minikube. If you do want to specify resources, uncomment the following
  # lines, adjust them as necessary, and remove the curly braces after 'resources:'.
  # limits:
  #   cpu: 100m
  #   memory: 128Mi
  # requests:
  #   cpu: 100m
  #   memory: 128Mi

nodeSelector: {}

tolerations: []

affinity: {}


# Deploy meshery-istio
#
mesheryistio:
  enabled: false
  fullnameOverride: meshery-istio
  

# Deploy meshery-linkerd
# 
mesherylinkerd:
  enabled: false
  fullnameOverride: meshery-linkerd


mesheryconsul:
  enabled: false
  fullnameOverride: meshery-consul

<<<<<<< HEAD
meshery-kuma:
  enabled: false
  fullnameOverride: meshery-kuma
=======
meshery-osm:
  enabled: true
  fullnameOverride: meshery-osm
>>>>>>> a66b23ff

# If there need the test cases set it as true.
#
testCase:
  enabled: false

# # TODO: There need to confirm that we should deploy the Gateway and VirtualService for Meshery or not. 
# There will be an issue when deploying Meshery before Istio and this could make the deploying fail.
# meshery-gateway
#
mesherygateway:
  enabled: false<|MERGE_RESOLUTION|>--- conflicted
+++ resolved
@@ -12,11 +12,8 @@
 env:
   EVENT: mesheryLocal
   SAAS_BASE_URL: https://meshery.layer5.io
-<<<<<<< HEAD
   ADAPTER_URLS: meshery-istio:10000 meshery-linkerd:10001 meshery-consul:10002 meshery-kuma:10007
-=======
   ADAPTER_URLS: meshery-istio:10000 meshery-linkerd:10001 meshery-consul:10002 meshery-osm:10009
->>>>>>> a66b23ff
 
 probe:
   #TODO: Need to confirm the health check path of meshery. 
@@ -104,20 +101,17 @@
   enabled: false
   fullnameOverride: meshery-linkerd
 
-
 mesheryconsul:
   enabled: false
   fullnameOverride: meshery-consul
 
-<<<<<<< HEAD
 meshery-kuma:
   enabled: false
   fullnameOverride: meshery-kuma
-=======
+
 meshery-osm:
   enabled: true
   fullnameOverride: meshery-osm
->>>>>>> a66b23ff
 
 # If there need the test cases set it as true.
 #
