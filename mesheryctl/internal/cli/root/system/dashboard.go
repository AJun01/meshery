--- conflicted
+++ resolved
@@ -202,7 +202,6 @@
 	},
 }
 
-<<<<<<< HEAD
 // keepConnectionAlive to stop being timed out with port forwarding
 func keepConnectionAlive(url string) {
 	_, err := http.Get(url)
@@ -214,8 +213,5 @@
 
 func init() {
 	dashboardCmd.Flags().BoolVarP(&runPortForward, "port-forward", "", false, "(optional) Use port forwarding to access Meshery UI")
-=======
-func init() {
 	dashboardCmd.Flags().BoolVarP(&skipBrowserFlag, "skip-browser", "", false, "(optional) skip opening of MesheryUI in browser.")
->>>>>>> 78fb25d1
 }