package resolver

import (
	"github.com/layer5io/meshkit/errors"
)

const (
	ErrInvalidRequestCode           = "1000"
	ErrNilClientCode                = "1001"
	ErrCreateDataCode               = "1002"
	ErrQueryCode                    = "1003"
	ErrMeshsyncSubscriptionCode     = "1004"
	ErrOperatorSubscriptionCode     = "1005"
	ErrAddonSubscriptionCode        = "1006"
	ErrControlPlaneSubscriptionCode = "1007"
	ErrMesheryClientCode            = "1008"
	ErrSubscribeChannelCode         = "1009"
	ErrPublishBrokerCode            = "1010"
	ErrNoMeshSyncCode               = "1011"
	ErrNoExternalEndpointCode       = "1012"
	ErrDataPlaneSubscriptionCode    = "1013"
	ErrBrokerNotConnectedCode       = "2151"
	ErrGettingNamespaceCode         = "1014"
)

var (
	ErrNilClient          = errors.New(ErrNilClientCode, errors.Alert, []string{"Kubernetes client not initialized"}, []string{"Kubernetes config is not initialized with Meshery"}, []string{}, []string{"Upload your kubernetes config via the settings dashboard. If uploaded, wait for a minute for it to get initialized"})
	ErrInvalidRequest     = errors.New(ErrInvalidRequestCode, errors.Alert, []string{"Invalid query, please check syntax"}, []string{"The Graphql query requested is invalid"}, []string{}, []string{"Check the query parameters and syntax of the query being run"})
	ErrNoMeshSync         = errors.New(ErrNoMeshSyncCode, errors.Alert, []string{"MeshSync disabled"}, []string{"MeshSync custom controller is not running in your kubernetes cluster"}, []string{"Meshery Operator is not running in your cluster or is crashing"}, []string{"Enable Meshery Operator from the settings page in the UI", "Check for logs in the meshery-operator pods from inside the application for more information"})
	ErrEmptyHandler       = errors.New(ErrNoMeshSyncCode, errors.Alert, []string{"Database handler not initialized"}, []string{"Meshery Database handler is not accessible to perform operations"}, []string{"Meshery Database is crashed or not reachable"}, []string{"Restart Meshery Server", "Please check if Meshery server is accessible to the Database"})
	ErrBrokerNotConnected = errors.New(ErrBrokerNotConnectedCode, errors.Alert, []string{"Broker not connected"}, []string{"Meshery Broker is not connected to Meshery Server"}, []string{"Meshery Broker is crashed or not reachable"}, []string{"Restart Meshery Server", "Please check if Meshery server has access to the Broker"})
)

func ErrUpdateData(err error) error {
	return errors.New(ErrCreateDataCode, errors.Alert, []string{"Error while updating meshsync data", err.Error()}, []string{"Unable to update MeshSync data to the Meshery Database"}, []string{"Meshery Database is crashed or not reachable"}, []string{"Restart Meshery Server", "Please check if Meshery server is accessible to the Database"})
}

func ErrDeleteData(err error) error {
	return errors.New(ErrCreateDataCode, errors.Alert, []string{"Error while deleting meshsync data", err.Error()}, []string{"Unable to read MeshSync data to the Meshery Database"}, []string{"Meshery Database is crashed or not reachable"}, []string{"Restart Meshery Server", "Please check if Meshery server is accessible to the Database"})
}

func ErrMeshsyncSubscription(err error) error {
	return errors.New(ErrMeshsyncSubscriptionCode, errors.Alert, []string{"MeshSync Subscription failed", err.Error()}, []string{"GraphQL subscription for MeshSync stopped"}, []string{"Could be a network issue"}, []string{"Check if meshery server is reachable from the browser"})
}

func ErrOperatorSubscription(err error) error {
	return errors.New(ErrOperatorSubscriptionCode, errors.Alert, []string{"Operator Subscription failed", err.Error()}, []string{"GraphQL subscription for Operator stopped"}, []string{"Could be a network issue"}, []string{"Check if meshery server is reachable from the browser"})
}

func ErrAddonSubscription(err error) error {
	return errors.New(ErrAddonSubscriptionCode, errors.Alert, []string{"Addons Subscription failed", err.Error()}, []string{"GraphQL subscription for Addons stopped"}, []string{"Could be a network issue"}, []string{"Check if meshery server is reachable from the browser"})
}

func ErrControlPlaneSubscription(err error) error {
	return errors.New(ErrControlPlaneSubscriptionCode, errors.Alert, []string{"Control Plane Subscription failed", err.Error()}, []string{"GraphQL subscription for Control Plane stopped"}, []string{"Could be a network issue"}, []string{"Check if meshery server is reachable from the browser"})
}

func ErrDataPlaneSubscription(err error) error {
	return errors.New(ErrDataPlaneSubscriptionCode, errors.Alert, []string{"Data Plane Subscription failed", err.Error()}, []string{"GraphQL subscription for Data Plane stopped"}, []string{"Could be a network issue"}, []string{"Check if meshery server is reachable from the browser"})
}

func ErrPublishBroker(err error) error {
	return errors.New(ErrPublishBrokerCode, errors.Alert, []string{"Unable to publish to broker", err.Error()}, []string{"Unable to create a broker publisher"}, []string{"Could be a network issue", "Meshery Broker could have crashed"}, []string{"Check if Meshery Broker is reachable from Meshery Server", "Check if Meshery Broker is up and running inside the configured cluster"})
}

func ErrMesheryClient(err error) error {
	if err != nil {
		return errors.New(ErrMesheryClientCode, errors.Alert, []string{"Meshery kubernetes client not initialized", err.Error()}, []string{"Kubernetes config is not initialized with Meshery 4"}, []string{}, []string{"Upload your kubernetes config via the settings dashboard. If uploaded, wait for a minute for it to get initialized"})
	}
<<<<<<< HEAD
	return errors.New(ErrMesheryClientCode, errors.Alert, []string{"Meshery kubernetes client not initialized"}, []string{"Kubernetes config is not initialized with Meshery 5"}, []string{}, []string{"Upload your kubernetes config via the settings dashboard. If uploaded, wait for a minute for it to get initialized"})
=======
	return errors.New(ErrMesheryClientCode, errors.Alert, []string{"Meshery kubernetes client not initialized"}, []string{"Kubernetes config is not initialized with Meshery"}, []string{}, []string{"Upload your kubernetes config via the settings dashboard. If uploaded, wait for a minute for it to get initialized"})
}
func ErrGettingNamespace(err error) error {
	return errors.New(ErrGettingNamespaceCode, errors.Alert, []string{"Cannot get available namespaces"}, []string{err.Error()}, []string{"The table in the database might not exist"}, []string{})
>>>>>>> 2f521993
}<|MERGE_RESOLUTION|>--- conflicted
+++ resolved
@@ -67,12 +67,8 @@
 	if err != nil {
 		return errors.New(ErrMesheryClientCode, errors.Alert, []string{"Meshery kubernetes client not initialized", err.Error()}, []string{"Kubernetes config is not initialized with Meshery 4"}, []string{}, []string{"Upload your kubernetes config via the settings dashboard. If uploaded, wait for a minute for it to get initialized"})
 	}
-<<<<<<< HEAD
 	return errors.New(ErrMesheryClientCode, errors.Alert, []string{"Meshery kubernetes client not initialized"}, []string{"Kubernetes config is not initialized with Meshery 5"}, []string{}, []string{"Upload your kubernetes config via the settings dashboard. If uploaded, wait for a minute for it to get initialized"})
-=======
-	return errors.New(ErrMesheryClientCode, errors.Alert, []string{"Meshery kubernetes client not initialized"}, []string{"Kubernetes config is not initialized with Meshery"}, []string{}, []string{"Upload your kubernetes config via the settings dashboard. If uploaded, wait for a minute for it to get initialized"})
 }
 func ErrGettingNamespace(err error) error {
 	return errors.New(ErrGettingNamespaceCode, errors.Alert, []string{"Cannot get available namespaces"}, []string{err.Error()}, []string{"The table in the database might not exist"}, []string{})
->>>>>>> 2f521993
 }