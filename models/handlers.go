--- conflicted
+++ resolved
@@ -76,19 +76,15 @@
 
 	SessionSyncHandler(w http.ResponseWriter, req *http.Request, prefObj *Preference, user *User, provider Provider)
 
-<<<<<<< HEAD
-	MeshSyncHandler(w http.ResponseWriter, req *http.Request, prefObj *Preference, user *User, provider Provider)
-
 	PatternFileHandler(rw http.ResponseWriter, r *http.Request, prefObj *Preference, user *User, provider Provider)
 	OAMRegisterHandler(rw http.ResponseWriter, r *http.Request)
-=======
+
 	MeshSyncDataHandler(w http.ResponseWriter, req *http.Request, prefObj *Preference, user *User, provider Provider)
 	OperatorStatusHandler(w http.ResponseWriter, req *http.Request, prefObj *Preference, user *User, provider Provider)
 	OperatorHandler(w http.ResponseWriter, req *http.Request, prefObj *Preference, user *User, provider Provider)
 
 	ExtensionsEndpointHandler(w http.ResponseWriter, req *http.Request, prefObj *Preference, user *User, provider Provider)
 	LoadExtensionFromPackage(w http.ResponseWriter, req *http.Request, provider Provider) error
->>>>>>> b0c1a7fa
 }
 
 // HandlerConfig holds all the config pieces needed by handler methods
