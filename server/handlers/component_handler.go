package handlers

import (
	"encoding/json"
	"net/http"
	"strconv"

	"github.com/gorilla/mux"
	"github.com/layer5io/meshery/server/helpers/utils"
	"github.com/layer5io/meshery/server/models"
	"github.com/layer5io/meshery/server/models/pattern/core"
	"github.com/layer5io/meshkit/models/meshmodel/core/types"
	"github.com/layer5io/meshkit/models/meshmodel/core/v1alpha1"
	"github.com/layer5io/meshkit/models/meshmodel/registry"
)

/**Meshmodel endpoints **/
const DefaultPageSizeForMeshModelComponents = 25

// swagger:route GET /api/meshmodels/categories/{category}/models GetMeshmodelModelsByCategories idGetMeshmodelModelsByCategories
//
// Handle GET request for getting all meshmodel models for a given category. The component type/model name should be lowercase like "kubernetes", "istio"
//
// ```?version={version}``` If version is unspecified then all models are returned
//
// ```?order={field}``` orders on the passed field
//
// ```?search={modelname}``` If search is non empty then a greedy search is performed
//
// ```?sort={[asc/desc]}``` Default behavior is asc
//
// ```?page={page-number}``` Default page number is 1
//
// ```?pagesize={pagesize}``` Default pagesize is 25. To return all results: ```pagesize=all```
// ```?annotations={["true"/"false"/]}``` When this query parameter is "true", only models with the "isAnnotation" property set to true are returned. When  this query parameter is "false", all models except those considered to be annotation models are returned. Any other value of the query parameter results in both annoations as well as non-annotation models being returned.
// responses:
// ```?annotations={["true"/"false"/]}``` If "true" models having "isAnnotation" property as true are "only" returned, If false all models except "annotations" are returned. Any other value of the query parameter results in both annoations as well as non-annotation models being returned.
//
//	200: []meshmodelModelsDuplicateResponseWrapper
func (h *Handler) GetMeshmodelModelsByCategories(rw http.ResponseWriter, r *http.Request) {
	rw.Header().Add("Content-Type", "application/json")
	enc := json.NewEncoder(rw)
	cat := mux.Vars(r)["category"]
	queryParams := r.URL.Query()
	limitstr := queryParams.Get("pagesize")
	var limit int
	if limitstr != "all" {
		limit, _ = strconv.Atoi(limitstr)
		if limit == 0 { //If limit is unspecified then it defaults to 25
			limit = defaultPageSize
		}
	}
	pagestr := queryParams.Get("page")
	page, _ := strconv.Atoi(pagestr)
	if page <= 0 {
		page = 1
	}
	returnAnnotationComp := queryParams.Get("annotations")

	offset := (page - 1) * limit
	filter := &v1alpha1.ModelFilter{
		Category:    cat,
		Version:     queryParams.Get("version"),
		Limit:       limit,
		Offset:      offset,
		OrderOn:     queryParams.Get("order"),
		Sort:        queryParams.Get("sort"),
		Annotations: returnAnnotationComp,
	}
	if queryParams.Get("search") != "" {
		filter.Greedy = true
		filter.DisplayName = queryParams.Get("search")
	}
	meshmodels, count, _ := h.registryManager.GetModels(h.dbHandler, filter)

	var pgSize int64
	if limitstr == "all" {
		pgSize = count
	} else {
		pgSize = int64(limit)
	}

	res := models.MeshmodelsDuplicateAPIResponse{
		Page:     page,
		PageSize: int(pgSize),
		Count:    count,
		Models:   models.FindDuplicateModels(meshmodels),
	}

	if err := enc.Encode(res); err != nil {
		h.log.Error(ErrGetMeshModels(err)) //TODO: Add appropriate meshkit error
		http.Error(rw, ErrGetMeshModels(err).Error(), http.StatusInternalServerError)
	}
}

// swagger:route GET /api/meshmodels/categories/{category}/models/{model} GetMeshmodelModelsByCategoriesByModel idGetMeshmodelModelsByCategoriesByModel
//
// Handle GET request for getting all meshmodel models for a given category. The component type/model name should be lowercase like "kubernetes", "istio"
//
// ```?version={version}``` If version is unspecified then all models are returned
//
// ```?order={field}``` orders on the passed field
//
// ```?search={[true/false]}``` If search is true then a greedy search is performed
//
// ```?sort={[asc/desc]}``` Default behavior is asc
//
// ```?page={page-number}``` Default page number is 1
//
// ```?pagesize={pagesize}``` Default pagesize is 25. To return all results: ```pagesize=all```
// responses:
// ```?annotations={["true"/"false"/]}``` If "true" models having "isAnnotation" property as true are "only" returned, If false all models except "annotations" are returned. Any other value of the query parameter results in both annoations as well as non-annotation models being returned.
//
//	200: []meshmodelModelsDuplicateResponseWrapper
func (h *Handler) GetMeshmodelModelsByCategoriesByModel(rw http.ResponseWriter, r *http.Request) {
	rw.Header().Add("Content-Type", "application/json")
	enc := json.NewEncoder(rw)
	cat := mux.Vars(r)["category"]
	model := mux.Vars(r)["model"]
	queryParams := r.URL.Query()
	var greedy bool
	if queryParams.Get("search") == "true" {
		greedy = true
	}
	limitstr := queryParams.Get("pagesize")
	var limit int
	if limitstr != "all" {
		limit, _ = strconv.Atoi(limitstr)
		if limit == 0 { //If limit is unspecified then it defaults to 25
			limit = DefaultPageSizeForMeshModelComponents
		}
	}
	pagestr := queryParams.Get("page")
	page, _ := strconv.Atoi(pagestr)
	if page <= 0 {
		page = 1
	}
	offset := (page - 1) * limit
	returnAnnotationComp := queryParams.Get("annotations")

	meshmodels, count, _ := h.registryManager.GetModels(h.dbHandler, &v1alpha1.ModelFilter{
		Category:    cat,
		Name:        model,
		Version:     queryParams.Get("version"),
		Limit:       limit,
		Offset:      offset,
		Greedy:      greedy,
		OrderOn:     queryParams.Get("order"),
		Sort:        queryParams.Get("sort"),
		Annotations: returnAnnotationComp,
	})

	var pgSize int64
	if limitstr == "all" {
		pgSize = count
	} else {
		pgSize = int64(limit)
	}

	res := models.MeshmodelsDuplicateAPIResponse{
		Page:     page,
		PageSize: int(pgSize),
		Count:    count,
		Models:   models.FindDuplicateModels(meshmodels),
	}

	if err := enc.Encode(res); err != nil {
		h.log.Error(ErrGetMeshModels(err)) //TODO: Add appropriate meshkit error
		http.Error(rw, ErrGetMeshModels(err).Error(), http.StatusInternalServerError)
	}
}

// swagger:route GET /api/meshmodels/models GetMeshmodelModels idGetMeshmodelModels
// Handle GET request for getting all meshmodel models
//
// # Returns a list of registered models across all categories
//
// ```?version={version}``` If version is unspecified then all models are returned
//
// ```?order={field}``` orders on the passed field
//
// ```?search={modelname}``` If search is non empty then a greedy search is performed
//
// ```?sort={[asc/desc]}``` Default behavior is asc
//
// ```?page={page-number}``` Default page number is 1
//
// ```?pagesize={pagesize}``` Default pagesize is 25. To return all results: ```pagesize=all```
// responses:
// ```?annotations={["true"/"false"/]}``` If "true" models having "isAnnotation" property as true are "only" returned, If false all models except "annotations" are returned. Any other value of the query parameter results in both annoations as well as non-annotation models being returned.
//
//	200: meshmodelModelsDuplicateResponseWrapper
func (h *Handler) GetMeshmodelModels(rw http.ResponseWriter, r *http.Request) {
	rw.Header().Add("Content-Type", "application/json")
	enc := json.NewEncoder(rw)
	queryParams := r.URL.Query()
	v := queryParams.Get("version")
	limitstr := queryParams.Get("pagesize")
	var limit int
	if limitstr != "all" {
		limit, _ = strconv.Atoi(limitstr)
		if limit == 0 { //If limit is unspecified then it defaults to 25
			limit = DefaultPageSizeForMeshModelComponents
		}
	}
	pagestr := queryParams.Get("page")
	page, _ := strconv.Atoi(pagestr)
	if page <= 0 {
		page = 1
	}
	offset := (page - 1) * limit
	returnAnnotationComp := queryParams.Get("annotations")

	filter := &v1alpha1.ModelFilter{
<<<<<<< HEAD
		Registrant: r.URL.Query().Get("registrant"),
		Version:    v,
		Limit:      limit,
		Offset:     offset,
		OrderOn:    r.URL.Query().Get("order"),
		Sort:       r.URL.Query().Get("sort"),

		Components:    r.URL.Query().Get("components") == "true",
		Relationships: r.URL.Query().Get("relationships") == "true",
=======
		Registrant:  queryParams.Get("registrant"),
		Version:     v,
		Limit:       limit,
		Offset:      offset,
		OrderOn:     queryParams.Get("order"),
		Sort:        queryParams.Get("sort"),
		Annotations: returnAnnotationComp,
>>>>>>> 29cdcc2f
	}
	if queryParams.Get("search") != "" {
		filter.DisplayName = queryParams.Get("search")
		filter.Greedy = true
	}

	meshmodels, count, _ := h.registryManager.GetModels(h.dbHandler, filter)

	var pgSize int64
	if limitstr == "all" {
		pgSize = count
	} else {
		pgSize = int64(limit)
	}

	res := models.MeshmodelsDuplicateAPIResponse{
		Page:     page,
		PageSize: int(pgSize),
		Count:    count,
		Models:   models.FindDuplicateModels(meshmodels),
	}

	if err := enc.Encode(res); err != nil {
		h.log.Error(ErrGetMeshModels(err)) //TODO: Add appropriate meshkit error
		http.Error(rw, ErrGetMeshModels(err).Error(), http.StatusInternalServerError)
	}
}

// swagger:route GET /api/meshmodels/models/{model} GetMeshmodelModelsByName idGetMeshmodelModelsByName
// Handle GET request for getting all meshmodel models. The component type/model name should be lowercase like "kubernetes", "istio"
//
// # Returns a list of registered models across all categories
//
// ```?version={version}``` If version is unspecified then all models are returned
//
// ```?order={field}``` orders on the passed field
//
// ```?search={[true/false]}``` If search is true then a greedy search is performed
//
// ```?sort={[asc/desc]}``` Default behavior is asc
//
// ```?page={page-number}``` Default page number is 1
//
// ```?pagesize={pagesize}``` Default pagesize is 25. To return all results: ```pagesize=all```
// responses:
// ```?annotations={["true"/"false"/]}``` If "true" models having "isAnnotation" property as true are "only" returned, If false all models except "annotations" are returned. Any other value of the query parameter results in both annoations as well as non-annotation models being returned.
//
//	200: []meshmodelModelsDuplicateResponseWrapper
func (h *Handler) GetMeshmodelModelsByName(rw http.ResponseWriter, r *http.Request) {
	rw.Header().Add("Content-Type", "application/json")
	enc := json.NewEncoder(rw)
	name := mux.Vars(r)["model"]
	queryParams := r.URL.Query()
	var greedy bool
	if queryParams.Get("search") == "true" {
		greedy = true
	}
	v := queryParams.Get("version")
	limitstr := queryParams.Get("pagesize")
	var limit int
	if limitstr != "all" {
		limit, _ = strconv.Atoi(limitstr)
		if limit == 0 { //If limit is unspecified then it defaults to 25
			limit = DefaultPageSizeForMeshModelComponents
		}
	}
	pagestr := queryParams.Get("page")
	page, _ := strconv.Atoi(pagestr)
	if page <= 0 {
		page = 1
	}
	offset := (page - 1) * limit
	returnAnnotationComp := queryParams.Get("annotations")
	meshmodels, count, _ := h.registryManager.GetModels(h.dbHandler, &v1alpha1.ModelFilter{
<<<<<<< HEAD
		Name:    name,
		Version: v,
		Limit:   limit,
		Offset:  offset,
		Greedy:  greedy,
		OrderOn: r.URL.Query().Get("order"),
		Sort:    r.URL.Query().Get("sort"),

		Components:    r.URL.Query().Get("components") == "true",
		Relationships: r.URL.Query().Get("relationships") == "true",
=======
		Name:        name,
		Version:     v,
		Limit:       limit,
		Offset:      offset,
		Greedy:      greedy,
		OrderOn:     queryParams.Get("order"),
		Sort:        queryParams.Get("sort"),
		Annotations: returnAnnotationComp,
>>>>>>> 29cdcc2f
	})

	var pgSize int64
	if limitstr == "all" {
		pgSize = count
	} else {
		pgSize = int64(limit)
	}

	res := models.MeshmodelsDuplicateAPIResponse{
		Page:     page,
		PageSize: int(pgSize),
		Count:    count,
		Models:   models.FindDuplicateModels(meshmodels),
	}

	if err := enc.Encode(res); err != nil {
		h.log.Error(ErrGetMeshModels(err)) //TODO: Add appropriate meshkit error
		http.Error(rw, ErrGetMeshModels(err).Error(), http.StatusInternalServerError)
	}
}

// swagger:route GET /api/meshmodels/categories GetMeshmodelCategories idGetMeshmodelCategories
// Handle GET request for getting all meshmodel categories
//
// ```?order={field}``` orders on the passed field
//
// ```?sort={[asc/desc]}``` Default behavior is asc
//
// ```?search={categoryName}``` If search is non empty then a greedy search is performed
//
// ```?page={page-number}``` Default page number is 1
//
// ```?pagesize={pagesize}``` Default pagesize is 25. To return all results: ```pagesize=all```
// responses:
//
//	200: []meshmodelCategoriesResponseWrapper
func (h *Handler) GetMeshmodelCategories(rw http.ResponseWriter, r *http.Request) {
	rw.Header().Add("Content-Type", "application/json")
	enc := json.NewEncoder(rw)
	limitstr := r.URL.Query().Get("pagesize")
	var limit int
	if limitstr != "all" {
		limit, _ = strconv.Atoi(limitstr)
		if limit == 0 { //If limit is unspecified then it defaults to 25
			limit = DefaultPageSizeForMeshModelComponents
		}
	}
	pagestr := r.URL.Query().Get("page")
	page, _ := strconv.Atoi(pagestr)
	if page <= 0 {
		page = 1
	}
	offset := (page - 1) * limit
	filter := &v1alpha1.CategoryFilter{
		Limit:   limit,
		Offset:  offset,
		OrderOn: r.URL.Query().Get("order"),
		Sort:    r.URL.Query().Get("sort"),
	}
	if r.URL.Query().Get("search") != "" {
		filter.Greedy = true
		filter.Name = r.URL.Query().Get("search")
	}

	categories, count := h.registryManager.GetCategories(h.dbHandler, filter)

	var pgSize int64

	if limitstr == "all" {
		pgSize = count
	} else {
		pgSize = int64(limit)
	}

	res := models.MeshmodelCategoriesAPIResponse{
		Page:       page,
		PageSize:   int(pgSize),
		Count:      count,
		Categories: categories,
	}

	if err := enc.Encode(res); err != nil {
		h.log.Error(ErrGetMeshModels(err)) //TODO: Add appropriate meshkit error
		http.Error(rw, ErrGetMeshModels(err).Error(), http.StatusInternalServerError)
	}
}

// swagger:route GET /api/meshmodels/categories/{category} GetMeshmodelCategoriesByName idGetMeshmodelCategoriesByName
// Handle GET request for getting all meshmodel categories of a given name
//
// ```?order={field}``` orders on the passed field
//
// ```?sort={[asc/desc]}``` Default behavior is asc
//
// ```?page={page-number}``` Default page number is 1
//
// ```?pagesize={pagesize}``` Default pagesize is 25. To return all results: ```pagesize=all```
//
// ```?search={[true/false]}``` If search is true then a greedy search is performed
// responses:
//
//	200: []meshmodelCategoriesResponseWrapper
func (h *Handler) GetMeshmodelCategoriesByName(rw http.ResponseWriter, r *http.Request) {
	rw.Header().Add("Content-Type", "application/json")
	enc := json.NewEncoder(rw)
	name := mux.Vars(r)["category"]
	var greedy bool
	if r.URL.Query().Get("search") == "true" {
		greedy = true
	}
	limitstr := r.URL.Query().Get("pagesize")
	var limit int
	if limitstr != "all" {
		limit, _ = strconv.Atoi(limitstr)
		if limit == 0 { //If limit is unspecified then it defaults to 25
			limit = DefaultPageSizeForMeshModelComponents
		}
	}
	pagestr := r.URL.Query().Get("page")
	page, _ := strconv.Atoi(pagestr)
	if page <= 0 {
		page = 1
	}
	offset := (page - 1) * limit
	categories, count := h.registryManager.GetCategories(h.dbHandler, &v1alpha1.CategoryFilter{
		Name:    name,
		Limit:   limit,
		Greedy:  greedy,
		Offset:  offset,
		OrderOn: r.URL.Query().Get("order"),
		Sort:    r.URL.Query().Get("sort"),
	})

	var pgSize int64

	if limitstr == "all" {
		pgSize = count
	} else {
		pgSize = int64(limit)
	}

	res := models.MeshmodelCategoriesAPIResponse{
		Page:       page,
		PageSize:   int(pgSize),
		Count:      count,
		Categories: categories,
	}

	if err := enc.Encode(res); err != nil {
		h.log.Error(ErrGetMeshModels(err)) //TODO: Add appropriate meshkit error
		http.Error(rw, ErrGetMeshModels(err).Error(), http.StatusInternalServerError)
	}
}

// swagger:route GET /api/meshmodels/categories/{category}/models/{model}/components/{name} GetMeshmodelComponentsByNameByModelByCategory idGetMeshmodelComponentsByNameByModelByCategory
// Handle GET request for getting meshmodel components of a specific type by model and category.
//
// Example: ```/api/meshmodels/categories/Orchestration``` and Management/models/kubernetes/components/Namespace
// Components can be further filtered through query parameter
//
// ```?version={version}``` If version is unspecified then all model versions are returned
//
// ```?apiVersion={apiVersion}``` If apiVersion is unspecified then all components are returned
//
// ```?order={field}``` orders on the passed field
//
// ```?search={[true/false]}``` If search is true then a greedy search is performed
//
// ```?sort={[asc/desc]}``` Default behavior is asc
//
// ```?page={page-number}``` Default page number is 1
//
// ```?pagesize={pagesize}``` Default pagesize is 25. To return all results: ```pagesize=all```
//
// ```?annotations={["true"/"false"/]}``` If "true" components having "isAnnotation" property as true are "only" returned, If false all components except "annotations" are returned. Any other value of the query parameter results in both annoations as well as non-annotation components being returned.
// responses:
// 200: []meshmodelComponentsDuplicateResponseWrapper
func (h *Handler) GetMeshmodelComponentsByNameByModelByCategory(rw http.ResponseWriter, r *http.Request) {
	rw.Header().Add("Content-Type", "application/json")
	enc := json.NewEncoder(rw)
	name := mux.Vars(r)["name"]

	queryParams := r.URL.Query()
	var greedy bool
	if queryParams.Get("search") == "true" {
		greedy = true
	}
	typ := mux.Vars(r)["model"]
	cat := mux.Vars(r)["category"]
	v := queryParams.Get("version")
	limitstr := queryParams.Get("pagesize")
	var limit int
	if limitstr != "all" {
		limit, _ = strconv.Atoi(limitstr)
		if limit == 0 { //If limit is unspecified then it defaults to 25
			limit = DefaultPageSizeForMeshModelComponents
		}
	}
	pagestr := queryParams.Get("page")
	page, _ := strconv.Atoi(pagestr)
	if page <= 0 {
		page = 1
	}
	offset := (page - 1) * limit
	returnAnnotationComp := queryParams.Get("annotations")
	entities, count, _ := h.registryManager.GetEntities(&v1alpha1.ComponentFilter{
		Name:         name,
		CategoryName: cat,
		ModelName:    typ,
		APIVersion:   queryParams.Get("apiVersion"),
		Version:      v,
		Offset:       offset,
		Greedy:       greedy,
		Limit:        limit,
		OrderOn:      queryParams.Get("order"),
		Sort:         queryParams.Get("sort"),
		Annotations:  returnAnnotationComp,
	})
	var comps []v1alpha1.ComponentDefinition
	for _, r := range entities {
		comp, ok := r.(v1alpha1.ComponentDefinition)
		if ok {
			m := make(map[string]interface{})
			_ = json.Unmarshal([]byte(comp.Schema), &m)
			m = core.Format.Prettify(m, true)
			b, _ := json.Marshal(m)
			comp.Schema = string(b)
			comps = append(comps, comp)
		}
	}

	var pgSize int64
	if limitstr == "all" {
		pgSize = *count
	} else {
		pgSize = int64(limit)
	}

	response := models.MeshmodelComponentsDuplicateAPIResponse{
		Page:       page,
		PageSize:   int(pgSize),
		Count:      *count,
		Components: models.FindDuplicateComponents(comps),
	}

	if err := enc.Encode(response); err != nil {
		h.log.Error(ErrGetMeshModels(err)) //TODO: Add appropriate meshkit error
		http.Error(rw, ErrGetMeshModels(err).Error(), http.StatusInternalServerError)
	}
}

// swagger:route GET /api/meshmodels/categories/{category}/components/{name} GetMeshmodelComponentsByNameByCategory idGetMeshmodelComponentsByNameByCategory
// Handle GET request for getting meshmodel components of a specific type category.
//
// Example: ```/api/meshmodels/categories/Orchestration``` and Management/components/Namespace
// Components can be further filtered through query parameter
//
// ```?model={model}``` If model is unspecified then all models are returned
//
// ```?version={version}``` If version is unspecified then all model versions are returned
//
// ```?apiVersion={apiVersion}``` If apiVersion is unspecified then all components are returned
//
// ```?order={field}``` orders on the passed field
//
// ```?search={[true/false]}``` If search is true then a greedy search is performed
//
// ```?sort={[asc/desc]}``` Default behavior is asc
//
// ```?page={page-number}``` Default page number is 1
//
// ```?pagesize={pagesize}``` Default pagesize is 25. To return all results: ```pagesize=all```
//
// ```?annotations={["true"/"false"/]}``` If "true" components having "isAnnotation" property as true are "only" returned, If false all components except "annotations" are returned. Any other value of the query parameter results in both annoations as well as non-annotation components being returned.
// responses:
//
//	200: []meshmodelComponentsDuplicateResponseWrapper
func (h *Handler) GetMeshmodelComponentsByNameByCategory(rw http.ResponseWriter, r *http.Request) {
	rw.Header().Add("Content-Type", "application/json")
	enc := json.NewEncoder(rw)
	name := mux.Vars(r)["name"]
	var greedy bool
	queryParams := r.URL.Query()
	if queryParams.Get("search") == "true" {
		greedy = true
	}
	cat := mux.Vars(r)["category"]
	v := queryParams.Get("version")
	limitstr := queryParams.Get("pagesize")
	var limit int
	if limitstr != "all" {
		limit, _ = strconv.Atoi(limitstr)
		if limit == 0 { //If limit is unspecified then it defaults to 25
			limit = DefaultPageSizeForMeshModelComponents
		}
	}
	pagestr := queryParams.Get("page")
	page, _ := strconv.Atoi(pagestr)
	if page <= 0 {
		page = 1
	}
	offset := (page - 1) * limit
	returnAnnotationComp := queryParams.Get("annotations")

	entities, count, _ := h.registryManager.GetEntities(&v1alpha1.ComponentFilter{
		Name:         name,
		ModelName:    queryParams.Get("model"),
		CategoryName: cat,
		APIVersion:   queryParams.Get("apiVersion"),
		Version:      v,
		Offset:       offset,
		Limit:        limit,
		Greedy:       greedy,
		OrderOn:      queryParams.Get("order"),
		Sort:         queryParams.Get("sort"),
		Annotations:  returnAnnotationComp,
	})
	var comps []v1alpha1.ComponentDefinition
	for _, r := range entities {
		comp, ok := r.(v1alpha1.ComponentDefinition)
		if ok {
			m := make(map[string]interface{})
			_ = json.Unmarshal([]byte(comp.Schema), &m)
			m = core.Format.Prettify(m, true)
			b, _ := json.Marshal(m)
			comp.Schema = string(b)
			comps = append(comps, comp)
		}
	}

	var pgSize int64
	if limitstr == "all" {
		pgSize = *count
	} else {
		pgSize = int64(limit)
	}

	response := models.MeshmodelComponentsDuplicateAPIResponse{
		Page:       page,
		PageSize:   int(pgSize),
		Count:      *count,
		Components: models.FindDuplicateComponents(comps),
	}

	if err := enc.Encode(response); err != nil {
		h.log.Error(ErrGetMeshModels(err)) //TODO: Add appropriate meshkit error
		http.Error(rw, ErrGetMeshModels(err).Error(), http.StatusInternalServerError)
	}
}

// swagger:route GET /api/meshmodels/models/{model}/components/{name} GetMeshmodelComponentsByNameByModel idGetMeshmodelComponentsByNameByModel
// Handle GET request for getting meshmodel components of a specific  model.
//
// Example: ```/api/meshmodels/models/kubernetes/components/Namespace```
// Components can be further filtered through query parameter
//
// ```?version={version}``` If version is unspecified then all model versions are returned
//
// ```?apiVersion={apiVersion}``` If apiVersion is unspecified then all components are returned
//
// ```?order={field}``` orders on the passed field
//
// ```?sort={[asc/desc]}``` Default behavior is asc
//
// ```?search={[true/false]}``` If search is true then a greedy search is performed
//
// ```?page={page-number}``` Default page number is 1
//
// ```?pagesize={pagesize}``` Default pagesize is 25. To return all results: ```pagesize=all```
//
// ```?annotations={["true"/"false"/]}``` If "true" components having "isAnnotation" property as true are "only" returned, If false all components except "annotations" are returned. Any other value of the query parameter results in both annoations as well as non-annotation components being returned. returned.
// responses:
//
//	200: []meshmodelComponentsDuplicateResponseWrapper
func (h *Handler) GetMeshmodelComponentsByNameByModel(rw http.ResponseWriter, r *http.Request) {
	rw.Header().Add("Content-Type", "application/json")
	enc := json.NewEncoder(rw)
	name := mux.Vars(r)["name"]
	var greedy bool
	queryParams := r.URL.Query()

	if queryParams.Get("search") == "true" {
		greedy = true
	}
	typ := mux.Vars(r)["model"]
	v := queryParams.Get("version")
	limitstr := queryParams.Get("pagesize")
	var limit int
	if limitstr != "all" {
		limit, _ = strconv.Atoi(limitstr)
		if limit == 0 { //If limit is unspecified then it defaults to 25
			limit = DefaultPageSizeForMeshModelComponents
		}
	}
	pagestr := queryParams.Get("page")
	page, _ := strconv.Atoi(pagestr)
	if page <= 0 {
		page = 1
	}
	offset := (page - 1) * limit
	returnAnnotationComp := queryParams.Get("annotations")

	entities, count, _ := h.registryManager.GetEntities(&v1alpha1.ComponentFilter{
		Name:        name,
		ModelName:   typ,
		APIVersion:  queryParams.Get("apiVersion"),
		Version:     v,
		Offset:      offset,
		Greedy:      greedy,
		Limit:       limit,
		OrderOn:     queryParams.Get("order"),
		Sort:        queryParams.Get("sort"),
		Annotations: returnAnnotationComp,
	})
	var comps []v1alpha1.ComponentDefinition
	for _, r := range entities {
		comp, ok := r.(v1alpha1.ComponentDefinition)
		if ok {
			m := make(map[string]interface{})
			_ = json.Unmarshal([]byte(comp.Schema), &m)
			m = core.Format.Prettify(m, true)
			b, _ := json.Marshal(m)
			comp.Schema = string(b)
			comps = append(comps, comp)
		}
	}

	var pgSize int64
	if limitstr == "all" {
		pgSize = *count
	} else {
		pgSize = int64(limit)
	}

	response := models.MeshmodelComponentsDuplicateAPIResponse{
		Page:       page,
		PageSize:   int(pgSize),
		Count:      *count,
		Components: models.FindDuplicateComponents(comps),
	}

	if err := enc.Encode(response); err != nil {
		h.log.Error(ErrGetMeshModels(err)) //TODO: Add appropriate meshkit error
		http.Error(rw, ErrGetMeshModels(err).Error(), http.StatusInternalServerError)
	}
}

// swagger:route GET /api/meshmodels/components/{name} GetAllMeshmodelComponentsByName idGetAllMeshmodelComponentsByName
// Handle GET request for getting meshmodel components of a specific type by name across all models and categories
//
// Example: ```/api/meshmodels/components/Namespace```
// Components can be further filtered through query parameter
//
// ```?model={model}``` If model is unspecified then all models are returned
//
// ```?version={version}``` If version is unspecified then all model versions are returned
//
// ```?apiVersion={apiVersion}``` If apiVersion is unspecified then all components are returned
//
// ```?order={field}``` orders on the passed field
//
// ```?sort={[asc/desc]}``` Default behavior is asc
//
// ```?trim={[true]}``` When trim is set to true, the underlying schemas are not returned for entities
//
// ```?search={[true/false]}``` If search is true then a greedy search is performed
//
// ```?page={page-number}``` Default page number is 1
//
// ```?pagesize={pagesize}``` Default pagesize is 25. To return all results: ```pagesize=all```
//
// ```?annotations={["true"/"false"/]}``` If "true" components having "isAnnotation" property as true are "only" returned, If false all components except "annotations" are returned. Any other value of the query parameter results in both annoations as well as non-annotation components being returned.
// responses:
// 200: []meshmodelComponentsDuplicateResponseWrapper
func (h *Handler) GetAllMeshmodelComponentsByName(rw http.ResponseWriter, r *http.Request) {
	rw.Header().Add("Content-Type", "application/json")
	enc := json.NewEncoder(rw)
	name := mux.Vars(r)["name"]
	var greedy bool
	queryParams := r.URL.Query()
	if queryParams.Get("search") == "true" {
		greedy = true
	}
	v := queryParams.Get("version")
	limitstr := queryParams.Get("pagesize")
	var limit int
	if limitstr != "all" {
		limit, _ = strconv.Atoi(limitstr)
		if limit == 0 { //If limit is unspecified then it defaults to 25
			limit = DefaultPageSizeForMeshModelComponents
		}
	}
	pagestr := queryParams.Get("page")
	page, _ := strconv.Atoi(pagestr)
	if page <= 0 {
		page = 1
	}
	offset := (page - 1) * limit
	returnAnnotationComp := queryParams.Get("annotations")
	entities, count, _ := h.registryManager.GetEntities(&v1alpha1.ComponentFilter{
		Name:        name,
		Trim:        queryParams.Get("trim") == "true",
		APIVersion:  queryParams.Get("apiVersion"),
		Version:     v,
		ModelName:   queryParams.Get("model"),
		Offset:      offset,
		Limit:       limit,
		Greedy:      greedy,
		OrderOn:     queryParams.Get("order"),
		Sort:        queryParams.Get("sort"),
		Annotations: returnAnnotationComp,
	})
	var comps []v1alpha1.ComponentDefinition
	for _, r := range entities {
		comp, ok := r.(v1alpha1.ComponentDefinition)
		if ok {
			m := make(map[string]interface{})
			_ = json.Unmarshal([]byte(comp.Schema), &m)
			m = core.Format.Prettify(m, true)
			b, _ := json.Marshal(m)
			comp.Schema = string(b)
			comps = append(comps, comp)
		}
	}

	var pgSize int64
	if limitstr == "all" {
		pgSize = *count
	} else {
		pgSize = int64(limit)
	}

	response := models.MeshmodelComponentsDuplicateAPIResponse{
		Page:       page,
		PageSize:   int(pgSize),
		Count:      *count,
		Components: models.FindDuplicateComponents(comps),
	}

	if err := enc.Encode(response); err != nil {
		h.log.Error(ErrGetMeshModels(err)) //TODO: Add appropriate meshkit error
		http.Error(rw, ErrGetMeshModels(err).Error(), http.StatusInternalServerError)
	}
}

// swagger:route GET /api/meshmodels/models/{model}/components GetMeshmodelComponentByModel idGetMeshmodelComponentByModel
// Handle GET request for getting meshmodel components of a specific model. The component type/model name should be lowercase like "kubernetes", "istio"
//
// Example: ```/api/meshmodels/models/kubernetes/components```
// Components can be further filtered through query parameter
//
// ```?version={version}```
//
// ```?trim={[true]}``` When trim is set to true, the underlying schemas are not returned for entities
//
// ```?apiVersion={apiVersion}``` If apiVersion is unspecified then all models are returned
//
// ```?search={componentname}``` If search is non empty then a greedy search is performed
//
// ```?order={field}``` orders on the passed field
//
// ```?sort={[asc/desc]}``` Default behavior is asc
//
// ```?page={page-number}``` Default page number is 1
//
// ```?pagesize={pagesize}``` Default pagesize is 25. To return all results: ```pagesize=all```
//
// ```?annotations={["true"/"false"/]}``` If "true" components having "isAnnotation" property as true are "only" returned, If false all components except "annotations" are returned. Any other value of the query parameter results in both annoations as well as non-annotation components being returned.
// responses:
// 200: []meshmodelComponentsDuplicateResponseWrapper
func (h *Handler) GetMeshmodelComponentByModel(rw http.ResponseWriter, r *http.Request) {
	rw.Header().Add("Content-Type", "application/json")
	enc := json.NewEncoder(rw)
	typ := mux.Vars(r)["model"]
	queryParams := r.URL.Query()
	v := queryParams.Get("version")
	limitstr := queryParams.Get("pagesize")
	var limit int
	if limitstr != "all" {
		limit, _ = strconv.Atoi(limitstr)
		if limit == 0 { //If limit is unspecified then it defaults to 25
			limit = DefaultPageSizeForMeshModelComponents
		}
	}
	pagestr := queryParams.Get("page")
	page, _ := strconv.Atoi(pagestr)
	if page <= 0 {
		page = 1
	}
	offset := (page - 1) * limit
	returnAnnotationComp := queryParams.Get("annotations")
	filter := &v1alpha1.ComponentFilter{
		ModelName:   typ,
		Version:     v,
		Trim:        queryParams.Get("trim") == "true",
		APIVersion:  queryParams.Get("apiVersion"),
		Limit:       limit,
		Offset:      offset,
		OrderOn:     queryParams.Get("order"),
		Sort:        queryParams.Get("sort"),
		Annotations: returnAnnotationComp,
	}
	if queryParams.Get("search") != "" {
		filter.Greedy = true
		filter.DisplayName = queryParams.Get("search")
	}
	entities, count, _ := h.registryManager.GetEntities(filter)
	var comps []v1alpha1.ComponentDefinition
	for _, r := range entities {
		comp, ok := r.(v1alpha1.ComponentDefinition)
		if ok {
			m := make(map[string]interface{})
			_ = json.Unmarshal([]byte(comp.Schema), &m)
			m = core.Format.Prettify(m, true)
			b, _ := json.Marshal(m)
			comp.Schema = string(b)
			comps = append(comps, comp)
		}
	}

	var pgSize int64
	if limitstr == "all" {
		pgSize = *count
	} else {
		pgSize = int64(limit)
	}

	response := models.MeshmodelComponentsDuplicateAPIResponse{
		Page:       page,
		PageSize:   int(pgSize),
		Count:      *count,
		Components: models.FindDuplicateComponents(comps),
	}

	if err := enc.Encode(response); err != nil {
		h.log.Error(ErrGetMeshModels(err)) //TODO: Add appropriate meshkit error
		http.Error(rw, ErrGetMeshModels(err).Error(), http.StatusInternalServerError)
	}
}

// swagger:route GET /api/meshmodels/categories/{category}/models/{model}/components GetMeshmodelComponentByModelByCategory idGetMeshmodelComponentByModelByCategory
//
// Handle GET request for getting meshmodel components of a specific model and category. The component type/model name should be lowercase like "kubernetes", "istio"
//
// Example: ```/api/meshmodels/categories/Orchestration``` and Management/models/kubernetes/components
// Components can be further filtered through query parameter
//
// ```?version={version}```
//
// ```?trim={[true]}``` When trim is set to true, the underlying schemas are not returned for entities
//
// ```?apiVersion={apiVersion}``` If apiVersion is unspecified then all models are returned
//
// ```?order={field}``` orders on the passed field
//
// ```?search={componentname}``` If search is non empty then a greedy search is performed
//
// ```?sort={[asc/desc]}``` Default behavior is asc
//
// ```?page={page-number}``` Default page number is 1
//
// ```?pagesize={pagesize}``` Default pagesize is 25. To return all results: ```pagesize=all```
//
// ```?annotations={["true"/"false"/]}``` If "true" components having "isAnnotation" property as true are "only" returned, If false all components except "annotations" are returned. Any other value of the query parameter results in both annoations as well as non-annotation components being returned.
// responses:
// 200: []meshmodelComponentsDuplicateResponseWrapper
func (h *Handler) GetMeshmodelComponentByModelByCategory(rw http.ResponseWriter, r *http.Request) {
	rw.Header().Add("Content-Type", "application/json")
	enc := json.NewEncoder(rw)
	typ := mux.Vars(r)["model"]
	cat := mux.Vars(r)["category"]
	queryParams := r.URL.Query()
	v := queryParams.Get("version")
	limitstr := queryParams.Get("pagesize")
	var limit int
	if limitstr != "all" {
		limit, _ = strconv.Atoi(limitstr)
		if limit == 0 { //If limit is unspecified then it defaults to 25
			limit = DefaultPageSizeForMeshModelComponents
		}
	}
	pagestr := queryParams.Get("page")
	page, _ := strconv.Atoi(pagestr)
	if page <= 0 {
		page = 1
	}
	offset := (page - 1) * limit
	returnAnnotationComp := queryParams.Get("annotations")
	filter := &v1alpha1.ComponentFilter{
		CategoryName: cat,
		ModelName:    typ,
		Version:      v,
		Trim:         queryParams.Get("trim") == "true",
		APIVersion:   queryParams.Get("apiVersion"),
		Limit:        limit,
		Offset:       offset,
		OrderOn:      queryParams.Get("order"),
		Sort:         queryParams.Get("sort"),
		Annotations:  returnAnnotationComp,
	}
	if queryParams.Get("search") != "" {
		filter.Greedy = true
		filter.DisplayName = queryParams.Get("search")
	}
	entities, count, _ := h.registryManager.GetEntities(filter)
	var comps []v1alpha1.ComponentDefinition
	for _, r := range entities {
		comp, ok := r.(v1alpha1.ComponentDefinition)
		if ok {
			m := make(map[string]interface{})
			_ = json.Unmarshal([]byte(comp.Schema), &m)
			m = core.Format.Prettify(m, true)
			b, _ := json.Marshal(m)
			comp.Schema = string(b)
			comps = append(comps, comp)
		}
	}

	var pgSize int64
	if limitstr == "all" {
		pgSize = *count
	} else {
		pgSize = int64(limit)
	}

	response := models.MeshmodelComponentsDuplicateAPIResponse{
		Page:       page,
		PageSize:   int(pgSize),
		Count:      *count,
		Components: models.FindDuplicateComponents(comps),
	}

	if err := enc.Encode(response); err != nil {
		h.log.Error(ErrGetMeshModels(err)) //TODO: Add appropriate meshkit error
		http.Error(rw, ErrGetMeshModels(err).Error(), http.StatusInternalServerError)
	}
}

// swagger:route GET /api/meshmodels/categories/{category}/components GetMeshmodelComponentByCategory idGetMeshmodelComponentByCategory
// Handle GET request for getting meshmodel components of a specific model and category.
//
// # Components can be further filtered through query parameter
//
// ```?version={version}```
//
// ```?trim={[true]}``` When trim is set to true, the underlying schemas are not returned for entities
//
// ```?apiVersion={apiVersion}``` If apiVersion is unspecified then all models are returned
//
// ```?order={field}``` orders on the passed field
//
// ```?search={componentname}``` If search is non empty then a greedy search is performed
//
// ```?sort={[asc/desc]}``` Default behavior is asc
//
// ```?page={page-number}``` Default page number is 1
//
// ```?pagesize={pagesize}``` Default pagesize is 25. To return all results: ```pagesize=all```
//
// ```?annotations={["true"/"false"/]}``` If "true" components having "isAnnotation" property as true are "only" returned, If false all components except "annotations" are returned. Any other value of the query parameter results in both annoations as well as non-annotation components being returned.
// responses:
//
//	200: []meshmodelComponentsDuplicateResponseWrapper
func (h *Handler) GetMeshmodelComponentByCategory(rw http.ResponseWriter, r *http.Request) {
	rw.Header().Add("Content-Type", "application/json")
	enc := json.NewEncoder(rw)
	cat := mux.Vars(r)["category"]
	queryParams := r.URL.Query()
	v := queryParams.Get("version")
	limitstr := queryParams.Get("pagesize")
	var limit int
	if limitstr != "all" {
		limit, _ = strconv.Atoi(limitstr)
		if limit == 0 { //If limit is unspecified then it defaults to 25
			limit = DefaultPageSizeForMeshModelComponents
		}
	}
	pagestr := queryParams.Get("page")
	page, _ := strconv.Atoi(pagestr)
	if page <= 0 {
		page = 1
	}
	offset := (page - 1) * limit
	returnAnnotationComp := queryParams.Get("annotations")
	filter := &v1alpha1.ComponentFilter{
		CategoryName: cat,
		Version:      v,
		Trim:         queryParams.Get("trim") == "true",
		APIVersion:   queryParams.Get("apiVersion"),
		Limit:        limit,
		Offset:       offset,
		OrderOn:      queryParams.Get("order"),
		Sort:         queryParams.Get("sort"),
		Annotations:  returnAnnotationComp,
	}
	if queryParams.Get("search") != "" {
		filter.Greedy = true
		filter.DisplayName = queryParams.Get("search")
	}
	entities, count, _ := h.registryManager.GetEntities(filter)
	var comps []v1alpha1.ComponentDefinition
	for _, r := range entities {
		comp, ok := r.(v1alpha1.ComponentDefinition)
		if ok {
			m := make(map[string]interface{})
			_ = json.Unmarshal([]byte(comp.Schema), &m)
			m = core.Format.Prettify(m, true)
			b, _ := json.Marshal(m)
			comp.Schema = string(b)
			comps = append(comps, comp)
		}
	}

	var pgSize int64
	if limitstr == "all" {
		pgSize = *count
	} else {
		pgSize = int64(limit)
	}

	response := models.MeshmodelComponentsDuplicateAPIResponse{
		Page:       page,
		PageSize:   int(pgSize),
		Count:      *count,
		Components: models.FindDuplicateComponents(comps),
	}

	if err := enc.Encode(response); err != nil {
		h.log.Error(ErrGetMeshModels(err)) //TODO: Add appropriate meshkit error
		http.Error(rw, ErrGetMeshModels(err).Error(), http.StatusInternalServerError)
	}
}

// swagger:route GET /api/meshmodels/components GetAllMeshmodelComponents idGetAllMeshmodelComponents
// Handle GET request for getting meshmodel components across all models and categories
//
// # Components can be further filtered through query parameter
//
// ```?version={version}```
//
// ```?apiVersion={apiVersion}``` If apiVersion is unspecified then all models are returned
//
// ```?order={field}``` orders on the passed field
//
// ```?search={componentname}``` If search is non empty then a greedy search is performed
//
// ```?trim={[true]}``` When trim is set to true, the underlying schemas are not returned for entities
//
// ```?sort={[asc/desc]}``` Default behavior is asc
//
// ```?page={page-number}``` Default page number is 1
//
// ```?pagesize={pagesize}``` Default pagesize is 25. To return all results: ```pagesize=all```
//
// ```?annotations={["true"/"false"/]}``` If "true" components having "isAnnotation" property as true are "only" returned, If false all components except "annotations" are returned. Any other value of the query parameter results in both annoations as well as non-annotation components being returned.
// responses:
//  200: meshmodelComponentsDuplicateResponseWrapper

func (h *Handler) GetAllMeshmodelComponents(rw http.ResponseWriter, r *http.Request) {
	rw.Header().Add("Content-Type", "application/json")
	enc := json.NewEncoder(rw)
	queryParams := r.URL.Query()
	v := queryParams.Get("version")
	limitstr := queryParams.Get("pagesize")
	var limit int
	if limitstr != "all" {
		limit, _ = strconv.Atoi(limitstr)
		if limit == 0 { //If limit is unspecified then it defaults to 25
			limit = DefaultPageSizeForMeshModelComponents
		}
	}

	pagestr := queryParams.Get("page")
	page, _ := strconv.Atoi(pagestr)
	if page <= 0 {
		page = 1
	}
	offset := (page - 1) * limit
	returnAnnotationComp := queryParams.Get("annotations")
	filter := &v1alpha1.ComponentFilter{
		Version:     v,
		Trim:        queryParams.Get("trim") == "true",
		APIVersion:  queryParams.Get("apiVersion"),
		Limit:       limit,
		Offset:      offset,
		OrderOn:     queryParams.Get("order"),
		Sort:        queryParams.Get("sort"),
		Annotations: returnAnnotationComp,
	}
	if queryParams.Get("search") != "" {
		filter.Greedy = true
		filter.DisplayName = queryParams.Get("search")
	}
	entities, count, _ := h.registryManager.GetEntities(filter)
	var comps []v1alpha1.ComponentDefinition
	for _, r := range entities {
		comp, ok := r.(v1alpha1.ComponentDefinition)
		host := h.registryManager.GetRegistrant(r)
		if ok {
			m := make(map[string]interface{})
			_ = json.Unmarshal([]byte(comp.Schema), &m)
			m = core.Format.Prettify(m, true)
			b, _ := json.Marshal(m)
			comp.Schema = string(b)
			comp.HostID = host.ID
			comp.HostName = host.Hostname
			comp.DisplayHostName = registry.HostnameToPascalCase(host.Hostname)
			comps = append(comps, comp)
		}
	}

	var pgSize int64

	if limitstr == "all" {
		pgSize = *count
	} else {
		pgSize = int64(limit)
	}

	res := models.MeshmodelComponentsDuplicateAPIResponse{
		Page:       page,
		PageSize:   int(pgSize),
		Count:      *count,
		Components: models.FindDuplicateComponents(comps),
	}

	if err := enc.Encode(res); err != nil {
		h.log.Error(ErrGetMeshModels(err)) //TODO: Add appropriate meshkit error
		http.Error(rw, ErrGetMeshModels(err).Error(), http.StatusInternalServerError)
	}
}

// swagger:route POST /api/meshmodel/components/register MeshmodelValidate idPostMeshModelValidate
// Handle POST request for registering meshmodel components.
//
// Validate the given value with the given schema
// responses:
// 	200:

// request body should be json
// request body should be of ComponentCapability format
func (h *Handler) RegisterMeshmodelComponents(rw http.ResponseWriter, r *http.Request) {
	dec := json.NewDecoder(r.Body)
	var cc registry.MeshModelRegistrantData
	err := dec.Decode(&cc)
	if err != nil {
		http.Error(rw, err.Error(), http.StatusBadRequest)
		return
	}
	var c v1alpha1.ComponentDefinition
	switch cc.EntityType {
	case types.ComponentDefinition:
		err = json.Unmarshal(cc.Entity, &c)
		if err != nil {
			http.Error(rw, err.Error(), http.StatusBadRequest)
			return
		}
		utils.WriteSVGsOnFileSystem(&c)
		err = h.registryManager.RegisterEntity(cc.Host, c)
	}
	if err != nil {
		http.Error(rw, err.Error(), http.StatusBadRequest)
		return
	}
	go h.config.MeshModelSummaryChannel.Publish()
}

// swagger:route GET /api/meshmodels/registrants GetMeshmodelRegistrants
// Handle GET request for getting all meshmodel registrants
//
// # Returns a list of registrants and summary count of its models, components, and relationships
//
// ```?page={pagenumber}``` Default page number is 1
//
// ```?order={field}``` orders on the passed field
//
// ```?search={Hostname}``` Gets host by the name
//
// ```?sort={[asc/desc]}``` Default behavior is asc
//
// ```?pagesize={pagesize}``` Default pagesize is 25. To return all results: ```pagesize=all```
//
// responses:
//	200: []meshmodelRegistrantsResponseWrapper

func (h *Handler) GetMeshmodelRegistrants(rw http.ResponseWriter, r *http.Request) {
	rw.Header().Add("Content-Type", "application/json")
	enc := json.NewEncoder(rw)

	limitstr := r.URL.Query().Get("pagesize")
	pagestr := r.URL.Query().Get("page")

	var limit int
	if limitstr != "all" {
		limit, _ = strconv.Atoi(limitstr)
		if limit == 0 { //If limit is unspecified then it defaults to 25
			limit = DefaultPageSizeForMeshModelComponents
		}
	}

	page, _ := strconv.Atoi(pagestr)
	if page <= 0 {
		page = 1
	}

	offset := (page - 1) * limit
	filter := &v1alpha1.HostFilter{
		Limit:   limit,
		Offset:  offset,
		Sort:    r.URL.Query().Get("sort"),
		OrderOn: r.URL.Query().Get("order"),
	}
	if r.URL.Query().Get("search") != "" {
		filter.Greedy = true
		filter.DisplayName = r.URL.Query().Get("search")
	}
	hosts, count, err := h.registryManager.GetRegistrants(filter)
	if err != nil {
		h.log.Error(ErrGetMeshModels(err))
		http.Error(rw, ErrGetMeshModels(err).Error(), http.StatusInternalServerError)
		return
	}

	var pgSize int64

	if limitstr == "all" {
		pgSize = count
	} else {
		pgSize = int64(limit)
	}
	res := models.MeshmodelRegistrantsAPIResponse{
		Page:        page,
		PageSize:    int(pgSize),
		Count:       count,
		Registrants: hosts,
	}

	if err := enc.Encode(res); err != nil {
		h.log.Error(ErrGetMeshModels(err))
		http.Error(rw, ErrGetMeshModels(err).Error(), http.StatusInternalServerError)
	}
}<|MERGE_RESOLUTION|>--- conflicted
+++ resolved
@@ -212,17 +212,6 @@
 	returnAnnotationComp := queryParams.Get("annotations")
 
 	filter := &v1alpha1.ModelFilter{
-<<<<<<< HEAD
-		Registrant: r.URL.Query().Get("registrant"),
-		Version:    v,
-		Limit:      limit,
-		Offset:     offset,
-		OrderOn:    r.URL.Query().Get("order"),
-		Sort:       r.URL.Query().Get("sort"),
-
-		Components:    r.URL.Query().Get("components") == "true",
-		Relationships: r.URL.Query().Get("relationships") == "true",
-=======
 		Registrant:  queryParams.Get("registrant"),
 		Version:     v,
 		Limit:       limit,
@@ -230,7 +219,9 @@
 		OrderOn:     queryParams.Get("order"),
 		Sort:        queryParams.Get("sort"),
 		Annotations: returnAnnotationComp,
->>>>>>> 29cdcc2f
+
+		Components:    queryParams.Get("components") == "true",
+		Relationships: queryParams.Get("relationships") == "true",
 	}
 	if queryParams.Get("search") != "" {
 		filter.DisplayName = queryParams.Get("search")
@@ -305,18 +296,6 @@
 	offset := (page - 1) * limit
 	returnAnnotationComp := queryParams.Get("annotations")
 	meshmodels, count, _ := h.registryManager.GetModels(h.dbHandler, &v1alpha1.ModelFilter{
-<<<<<<< HEAD
-		Name:    name,
-		Version: v,
-		Limit:   limit,
-		Offset:  offset,
-		Greedy:  greedy,
-		OrderOn: r.URL.Query().Get("order"),
-		Sort:    r.URL.Query().Get("sort"),
-
-		Components:    r.URL.Query().Get("components") == "true",
-		Relationships: r.URL.Query().Get("relationships") == "true",
-=======
 		Name:        name,
 		Version:     v,
 		Limit:       limit,
@@ -325,7 +304,9 @@
 		OrderOn:     queryParams.Get("order"),
 		Sort:        queryParams.Get("sort"),
 		Annotations: returnAnnotationComp,
->>>>>>> 29cdcc2f
+
+		Components:    queryParams.Get("components") == "true",
+		Relationships: queryParams.Get("relationships") == "true",
 	})
 
 	var pgSize int64
