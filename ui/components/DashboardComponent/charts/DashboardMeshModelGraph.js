--- conflicted
+++ resolved
@@ -1,7 +1,3 @@
-<<<<<<< HEAD
-=======
-import { Grid } from '@layer5/sistent';
->>>>>>> b9338067
 import React, { useMemo } from 'react';
 import BBChart from '../../BBChart';
 import { donut } from 'billboard.js';
