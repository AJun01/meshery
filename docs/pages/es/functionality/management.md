<<<<<<< HEAD
---
layout: page
title: Gestión del ciclo de vida
permalink: es/functionality/lifecycle-management
type: functionality
language: es
---

# Gestión del ciclo de vida del service mesh

Meshery soporta varios [service mesh diferentes](installation/adapters), de modo que puede aprender y comparar diferentes funcionalidades de service mesh. Una vez que haya seleccionado operar un service mesh determinado, Meshery le ayudará con las actividades en curso.

## Despliegue de un service mesh

Meshery automatiza el aprovisionamiento de varios service mesh, permitiendo a los usuarios seleccionar diferentes perfiles de configuración para admitir una variedad de modelos de despliegue.

## Instalación de aplicaciones de muestra

Comúnmente junto a cada service mesh hay una aplicación de muestra que facilita la demostración del valor del service mesh dado. Meshery permite que rápidamente despliegue la misma aplicación de muestra en diferentes service mesh.

## Uso de configuración de service mesh personalizada

Meshery le brinda la posibilidad, a usted como administrador, de personalizar el despliegue de su service mesh.

## Eliminación de un service mesh

Así como Meshery automatiza el aprovisionamiento de varios service mesh, también facilita el desaprovisionamiento de los service mesh.

# Notificaciones

Meshery monitorea los service mesh y la salud de la aplicación. Meshery proporciona notificaciones de los problemas de ambiente, conflictos de aplicaciones con la configuración del service mesh.

**Reconocer y descartar notificaciones**
La mayoría de las notificaciones son informativas y pueden descartarse fácilmente después de leerlas. Algunas notificaciones incluyen alertas accionables.

<strong>Actuar sobre las alertas</strong>

Las notificaciones particulares que Meshery presenta son accionables inmediatamente. Estas se indican por un resaltado de color rojo. Manténgase atento ante estas alertas y actue de inmediato para asegurar un buen funcionamiento del service mesh.
=======
---
layout: page
title: Gestión del ciclo de vida
permalink: es/functionality/lifecycle-management
type: functionality
language: es
---

# Gestión del ciclo de vida del service mesh
Meshery soporta varios [service mesh diferentes](installation/adapters), de modo que puede aprender y comparar diferentes funcionalidades de service mesh. Una vez que haya seleccionado operar un service mesh determinado, Meshery le ayudará con las actividades en curso.

## Despliegue de un service mesh
Meshery automatiza el aprovisionamiento de varios service mesh, permitiendo a los usuarios seleccionar diferentes perfiles de configuración para admitir una variedad de modelos de despliegue.

## Instalación de aplicaciones de muestra
Comúnmente junto a cada service mesh hay una aplicación de muestra que facilita la demostración del valor del service mesh dado. Meshery permite que rápidamente despliegue la misma aplicación de muestra en diferentes service mesh.

## Uso de configuración de service mesh personalizada
Meshery le brinda la posibilidad, a usted como administrador, de personalizar el despliegue de su service mesh.

## Eliminación de un service mesh
Así como Meshery automatiza el aprovisionamiento de varios service mesh, también facilita el desaprovisionamiento de los service mesh.

# Notificaciones
Meshery monitorea los service mesh y la salud de la aplicación. Meshery proporciona notificaciones de los problemas de ambiente, conflictos de aplicaciones con la configuración del service mesh.

**Reconocer y descartar notificaciones**
La mayoría de las notificaciones son informativas y pueden descartarse fácilmente después de leerlas. Algunas notificaciones incluyen alertas accionables.

<strong>Actuar sobre las alertas</strong>

Las notificaciones particulares que Meshery presenta son accionables inmediatamente. Estas se indican por un resaltado de color rojo. Manténgase atento ante estas alertas y actue de inmediato para asegurar un buen funcionamiento del service mesh.
>>>>>>> fa53f945
<|MERGE_RESOLUTION|>--- conflicted
+++ resolved
@@ -1,4 +1,3 @@
-<<<<<<< HEAD
 ---
 layout: page
 title: Gestión del ciclo de vida
@@ -37,37 +36,3 @@
 <strong>Actuar sobre las alertas</strong>
 
 Las notificaciones particulares que Meshery presenta son accionables inmediatamente. Estas se indican por un resaltado de color rojo. Manténgase atento ante estas alertas y actue de inmediato para asegurar un buen funcionamiento del service mesh.
-=======
----
-layout: page
-title: Gestión del ciclo de vida
-permalink: es/functionality/lifecycle-management
-type: functionality
-language: es
----
-
-# Gestión del ciclo de vida del service mesh
-Meshery soporta varios [service mesh diferentes](installation/adapters), de modo que puede aprender y comparar diferentes funcionalidades de service mesh. Una vez que haya seleccionado operar un service mesh determinado, Meshery le ayudará con las actividades en curso.
-
-## Despliegue de un service mesh
-Meshery automatiza el aprovisionamiento de varios service mesh, permitiendo a los usuarios seleccionar diferentes perfiles de configuración para admitir una variedad de modelos de despliegue.
-
-## Instalación de aplicaciones de muestra
-Comúnmente junto a cada service mesh hay una aplicación de muestra que facilita la demostración del valor del service mesh dado. Meshery permite que rápidamente despliegue la misma aplicación de muestra en diferentes service mesh.
-
-## Uso de configuración de service mesh personalizada
-Meshery le brinda la posibilidad, a usted como administrador, de personalizar el despliegue de su service mesh.
-
-## Eliminación de un service mesh
-Así como Meshery automatiza el aprovisionamiento de varios service mesh, también facilita el desaprovisionamiento de los service mesh.
-
-# Notificaciones
-Meshery monitorea los service mesh y la salud de la aplicación. Meshery proporciona notificaciones de los problemas de ambiente, conflictos de aplicaciones con la configuración del service mesh.
-
-**Reconocer y descartar notificaciones**
-La mayoría de las notificaciones son informativas y pueden descartarse fácilmente después de leerlas. Algunas notificaciones incluyen alertas accionables.
-
-<strong>Actuar sobre las alertas</strong>
-
-Las notificaciones particulares que Meshery presenta son accionables inmediatamente. Estas se indican por un resaltado de color rojo. Manténgase atento ante estas alertas y actue de inmediato para asegurar un buen funcionamiento del service mesh.
->>>>>>> fa53f945
