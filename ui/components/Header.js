import React, { useEffect, useLayoutEffect, useState } from 'react';
import PropTypes from 'prop-types';
import AppBar from '@material-ui/core/AppBar';
import Grid from '@material-ui/core/Grid';
import Hidden from '@material-ui/core/Hidden';
import IconButton from '@material-ui/core/IconButton';
import MenuIcon from '@material-ui/icons/Menu';
import Toolbar from '@material-ui/core/Toolbar';
import Tooltip from '@material-ui/core/Tooltip';
import Typography from '@material-ui/core/Typography';
import { withStyles } from '@material-ui/core/styles';
import { connect } from 'react-redux';
import NoSsr from '@material-ui/core/NoSsr';
import Link from 'next/link';
import SettingsIcon from '@material-ui/icons/Settings';
import Chip from '@material-ui/core/Chip';
import MesheryNotification from './MesheryNotification';
import User from './User';
import subscribeBrokerStatusEvents from "./graphql/subscriptions/BrokerStatusSubscription"
import Slide from '@material-ui/core/Slide';
import ClickAwayListener from '@material-ui/core/ClickAwayListener';
import { Checkbox, Button } from '@material-ui/core';
import AddIcon from '@material-ui/icons/Add';
import { Search } from '@material-ui/icons';
import { TextField } from '@material-ui/core';
import Avatar from '@material-ui/core/Avatar';
import { Paper } from '@material-ui/core';
import { useSnackbar } from "notistack";
import { deleteKubernetesConfig, pingKubernetes } from './ConnectionWizard/helpers/kubernetesHelpers';
import {
  successHandlerGenerator, errorHandlerGenerator, closeButtonForSnackbarAction
} from './ConnectionWizard/helpers/common';
import { promisifiedDataFetch } from '../lib/data-fetch';
import { updateK8SConfig, updateProgress } from '../lib/store';
import { bindActionCreators } from 'redux';
import BadgeAvatars from './CustomAvatar';
import { CapabilitiesRegistry as CapabilityRegistryClass } from '../utils/disabledComponents';
import _ from 'lodash';
import { SETTINGS } from '../constants/navigator';
import { cursorNotAllowed, disabledStyle } from '../css/disableComponent.styles';
<<<<<<< HEAD
import NavigationWrap from "./navigation.style";
=======
import PromptComponent from './PromptComponent';

>>>>>>> 39d298de
const lightColor = 'rgba(255, 255, 255, 0.7)';
const styles = (theme) => ({
  secondaryBar : { zIndex : 0, },
  menuButton : { marginLeft : -theme.spacing(1), },
  iconButtonAvatar : { padding : 4, },
  link : {
    textDecoration : 'none',
    color : lightColor,
    '&:hover' : { color : theme.palette.common.white, },
  },
  button : { borderColor : lightColor, },
  notifications : {
    paddingLeft : theme.spacing(4),
    paddingRight : theme.spacing(0),
    marginLeft : theme.spacing(4),
  },
  userContainer : {
    paddingLeft : 1,
    display : 'flex',

    alignItems : 'center'
  },
  userSpan : { marginLeft : theme.spacing(1), },
  pageTitleWrapper : {
    flexGrow : 1,
    marginRight : 'auto',
  },
  betaBadge : { color : '#EEEEEE', fontWeight : '300', fontSize : '13px' },
  pageTitle : {
    paddingLeft : theme.spacing(2),
    fontSize : '1.25rem',
    [theme.breakpoints.up('sm')] : { fontSize : '1.65rem', },
  },
  appBarOnDrawerOpen : {
    backgroundColor : "#396679",
    shadowColor : " #808080",
    zIndex : theme.zIndex.drawer + 1,
    [theme.breakpoints.between(635, 732)] : { padding : theme.spacing(0.75, 1.4), },
    [theme.breakpoints.between(600, 635)] : { padding : theme.spacing(0.4, 1.4), },
  },
  appBarOnDrawerClosed : {
    backgroundColor : "#396679",
    zIndex : theme.zIndex.drawer + 1,
  },
  toolbarOnDrawerClosed : {
    minHeight : 59,
    padding : theme.spacing(2.4),
    paddingLeft : 34,
    paddingRight : 34,
    backgroundColor : "#396679"
  },
  toolbarOnDrawerOpen : {
    minHeight : 58,
    padding : theme.spacing(2.4),
    paddingLeft : 34,
    paddingRight : 34,
    backgroundColor : theme.palette.secondary.mainBackground,
    [theme.breakpoints.between(620, 732)] : { minHeight : 68, paddingLeft : 20, paddingRight : 20 },
  },
  itemActiveItem : { color : "#00B39F" },
  headerIcons : { fontSize : "1.5rem", height : "1.5rem", width : "1.5rem" },
  cbadge : {
    fontSize : "0.65rem",
    backgroundColor : "white",
    borderRadius : "50%",
    color : "black",
    height : "1.30rem",
    width : "1.30rem",
    display : "flex",
    justifyContent : "center",
    alignItems : "center",
    position : "absolute",
    zIndex : 1,
    right : "-0.75rem",
    top : "-0.29rem"
  },
  cbadgeContainer : {
    display : "flex",
    justifyContent : "center",
    alignItems : "center",
    position : "relative"
  },
  icon : {
    width : 24,
    height : 24
  },
  Chip : {
    backgroundColor : "white",
    flexGrow : 1,
    cursor : "pointer",
    "& .MuiChip-label" : {
      flexGrow : 1
    }
  },
  cMenuContainer : {
    backgroundColor : "revert",
    marginTop : "-0.7rem",
    borderRadius : "3px",
    padding : "1rem",
    zIndex : 1201,
    boxShadow : "20px #979797",
    transition : "linear .2s",
    transitionProperty : "height"
  },
  alertEnter : {
    opacity : "0",
    transform : "scale(0.9)",
  },
  alertEnterActive : {
    opacity : "1",
    transform : "translateX(0)",
    transition : "opacity 300ms, transform 300ms"
  },
  chip : {
    margin : "0.25rem 0",
  },
  AddIcon : {
    width : theme.spacing(2.5),
    paddingRight : theme.spacing(0.5),
  },
  searchIcon : {
    width : theme.spacing(3.5),
  }
});

const CONTROLLERS = {
  BROKER : 0,
  MESHSYNC : 1,
}

const STATUS = {
  DISABLED : "Disabled",
  NOT_CONNECTED : "Not Connected",
  ACTIVE : "Active"
}

async function loadActiveK8sContexts() {
  try {
    const res = await promisifiedDataFetch("/api/system/sync")
    if (res?.k8sConfig) {
      return res.k8sConfig
    } else {
      throw new Error("No kubernetes configurations found")
    }
  } catch (e) {
    console.error("An error occurred while loading k8sconfig", e)
  }
}
function ThemeTogller({
  theme, themeSetter
}) {
  const [themeToggle, setthemeToggle] = useState(false);
  const defaultTheme = "light";
  const handle = () => {
    theme === "dark" ? setthemeToggle(true) : setthemeToggle(false);

    localStorage.setItem("Theme", theme);

  };

  useLayoutEffect(() => {
    if (localStorage.getItem("Theme") === null) {
      themeSetter(defaultTheme);
    } else {
      themeSetter(localStorage.getItem("Theme"));
    }

  }, []);

  useLayoutEffect(() => {
    handle();
  }, [theme]);
  const themeToggler = () => {
    theme === "light" ? themeSetter("dark") : themeSetter("light");
  };



  return (
    <>
      <div className="dark-theme-toggle">
        <input id="toggle" className="toggle" type="checkbox" onChange={themeToggler} checked={!themeToggle} />
      </div>
    </>
  )
}
function K8sContextMenu({
  classes = {},
  contexts = {},
  activeContexts = [],
  runningStatus,
  updateK8SConfig,
  updateProgress,

  setActiveContexts = () => { },
  searchContexts = () => { }
}) {
  const [anchorEl, setAnchorEl] = React.useState(false);
  const [showFullContextMenu, setShowFullContextMenu] = React.useState(false);
  const [transformProperty, setTransformProperty] = React.useState(100)
  const deleteCtxtRef = React.createRef();
  const { enqueueSnackbar, closeSnackbar } = useSnackbar();

  const styleSlider = {
    backgroundColor : "#EEEEEE",
    position : "absolute",
    left : "-5rem",
    zIndex : "-1",
    bottom : "-55%",
    transform : showFullContextMenu ? `translateY(${transformProperty}%)` : "translateY(0)"
  }

  const getOperatorStatus = (contextId) => {
    const state = runningStatus.operatorStatus;
    if (!state) {
      return STATUS.DISABLED;
    }

    const context = state.find(st => st.contextID === contextId)
    if (!context) {
      return STATUS.DISABLED;
    }

    return context.operatorStatus.status === "ENABLED" ? STATUS.ACTIVE : STATUS.DISABLED;
  }

  const getMeshSyncStatus = (contextId) => {
    const state = runningStatus.operatorStatus;
    if (!state) {
      return STATUS.DISABLED;
    }

    const context = state.find(st => st.contextID === contextId)
    if (!context) {
      return STATUS.DISABLED;
    }

    const status = context.operatorStatus.controllers[CONTROLLERS.MESHSYNC]?.status
    if (status?.includes("ENABLED")) {
      return status.split(" ")[1].trim()
    }
    return status;
  }

  const getBrokerStatus = (contextId) => {
    const state = runningStatus.operatorStatus;
    if (!state) {
      return STATUS.NOT_CONNECTED;
    }

    const context = state.find(st => st.contextID === contextId)
    if (!context) {
      return STATUS.NOT_CONNECTED;
    }

    const status = context.operatorStatus.controllers[CONTROLLERS.BROKER]?.status
    if (status?.includes("CONNECTED")) {
      return status.split(" ")[1].trim()
    }

    return STATUS.NOT_CONNECTED;
  }

  const handleKubernetesClick = (id) => {
    updateProgress({ showProgress : true })

    pingKubernetes(
      successHandlerGenerator(enqueueSnackbar, closeButtonForSnackbarAction(closeSnackbar), "Kubernetes succesfully pinged", () => updateProgress({ showProgress : false })),
      errorHandlerGenerator(enqueueSnackbar, closeButtonForSnackbarAction(closeSnackbar), "Kubernetes not pinged successfully", () => updateProgress({ showProgress : false })),
      id
    )
  }

  const handleKubernetesDelete = (name, ctxId) => async() => {
    let responseOfDeleteK8sCtx = await deleteCtxtRef.current.show({
      title : `Delete ${name} context ?`,
      subtitle : `Are you sure you want to delete ${name} cluster from Meshery?`,
      options : ["CONFIRM", "CANCEL"]
    });
    if (responseOfDeleteK8sCtx === "CONFIRM") {
      const successCallback = async () => {
        const updatedConfig = await loadActiveK8sContexts()
        if (Array.isArray(updatedConfig)) {
          updateK8SConfig({ k8sConfig : updatedConfig })
        }
      }

      deleteKubernetesConfig(
        successHandlerGenerator(enqueueSnackbar, closeButtonForSnackbarAction(closeSnackbar), "Kubernetes config successfully removed", successCallback),
        errorHandlerGenerator(enqueueSnackbar, closeButtonForSnackbarAction(closeSnackbar), "Not able to remove config"),
        ctxId
      )
    }
  }


  let open = Boolean(anchorEl);
  if (showFullContextMenu) {
    open = showFullContextMenu;
  }

  useEffect(() => {
    setTransformProperty(prev => (prev + (contexts.total_count ? contexts.total_count * 3.125 : 0)))
  }, [])

  return (
    <>
      <IconButton
        aria-label="contexts"
        className="k8s-icon-button"
        onClick={(e) => {
          e.preventDefault();
          setShowFullContextMenu(prev => !prev);
        }}
        onMouseOver={(e) => {
          e.preventDefault();
          setAnchorEl(true);
        }}

        onMouseLeave={(e) => {
          e.preventDefault();
          setAnchorEl(false)
        }}

        aria-owns={open
          ? 'menu-list-grow'
          : undefined}
        aria-haspopup="true"
        style={{ marginRight : "0.5rem" }}
      >
        <div className={classes.cbadgeContainer}>
          <img className="k8s-image" src="/static/img/kubernetes.svg" width="24px" height="24px" style={{ zIndex : "2" }} />
          <div className={classes.cbadge}>{contexts?.total_count || 0}</div>
        </div>
      </IconButton>

      <Slide direction="down" style={styleSlider} timeout={400} in={open} mountOnEnter unmountOnExit>
        <div>
          <ClickAwayListener onClickAway={(e) => {

            if (!e.target.className?.includes("cbadge") && e.target?.className != "k8s-image" && !e.target.className.includes("k8s-icon-button")) {
              setAnchorEl(false)
              setShowFullContextMenu(false)
            }
          }}>

            <Paper className={classes.cMenuContainer}>
              <div>
                <TextField
                  id="search-ctx"
                  label="Search"
                  size="small"
                  variant="outlined"
                  onChange={ev => searchContexts(ev.target.value)}
                  style={{ width : "100%", backgroundColor : "rgba(102, 102, 102, 0.12)", margin : "1px 0px" }}
                  InputProps={{
                    endAdornment :
                      (
                        <Search className={classes.searchIcon} />
                      )
                  }}
                />
              </div>
              <div>
                {
                  contexts?.total_count
                    ?
                    <>
                      <Checkbox
                        checked={activeContexts.includes("all")}
                        onChange={() => setActiveContexts("all")}
                        color="primary"
                      />
                      <span style={{ fontWeight : "bolder" }}>select all</span>
                    </>
                    :
                    <Link href="/settings">
                      <Button
                        type="submit"
                        variant="contained"
                        color="primary"
                        size="large"
                        style={{ margin : "0.5rem 0.5rem", whiteSpace : "nowrap" }}
                      >
                        <AddIcon className={classes.AddIcon} />
                        Connect Clusters
                      </Button>
                    </Link>
                }
                {contexts?.contexts?.map(ctx => {
                  const meshStatus = getMeshSyncStatus(ctx.id);
                  const brokerStatus = getBrokerStatus(ctx.id);
                  const operStatus = getOperatorStatus(ctx.id);

                  function getStatus(status) {
                    if (status) {
                      return STATUS.ACTIVE
                    } else {
                      return STATUS.DISABLED
                    }
                  }

                  return <div id={ctx.id} className={classes.chip} key={ctx.uniqueID}>
                    <Tooltip title={`Server: ${ctx.server},  Operator: ${getStatus(operStatus)}, MeshSync: ${getStatus(meshStatus)}, Broker: ${getStatus(brokerStatus)}`}>
                      <div style={{ display : "flex", justifyContent : "flex-start", alignItems : "center" }}>
                        <Checkbox
                          checked={activeContexts.includes(ctx.id)}
                          onChange={() => setActiveContexts(ctx.id)}
                          color="primary"
                        />
                        <Chip
                          label={ctx?.name}
                          onDelete={handleKubernetesDelete(ctx.name, ctx.id)}
                          onClick={() => handleKubernetesClick(ctx.id)}
                          avatar={
                            meshStatus ?
                              <BadgeAvatars>
                                <Avatar src="/static/img/kubernetes.svg" className={classes.icon}
                                  style={operStatus ? {} : { opacity : 0.2 }}
                                />
                              </BadgeAvatars> :
                              <Avatar src="/static/img/kubernetes.svg" className={classes.icon}
                                style={operStatus ? {} : { opacity : 0.2 }}
                              />
                          }
                          variant="filled"
                          className={classes.Chip}
                          data-cy="chipContextName"
                        />
                      </div>
                    </Tooltip>
                  </div>
                })}

              </div>
            </Paper>

          </ClickAwayListener>
        </div>
      </Slide>

      <PromptComponent ref={deleteCtxtRef} />
    </>
  )
}

class Header extends React.Component {

  constructor(props) {
    super(props);
    this.state = {
      brokerStatusSubscription : null,
      brokerStatus : false,
      /** @type {CapabilityRegistryClass} */
      capabilityregistryObj : null
    }
  }

  componentDidMount() {
    this._isMounted = true;
    const brokerStatusSub = subscribeBrokerStatusEvents(data => {
      console.log({ brokerData : data })
      this.setState({ brokerStatus : data?.subscribeBrokerConnection })
    });
    this.setState({ brokerStatusSubscription : brokerStatusSub })
  }

  componentDidUpdate(prevProps) {
    if (!_.isEqual(prevProps.capabilitiesRegistry, this.props.capabilitiesRegistry)) {
      this.setState({ capabilityregistryObj : new CapabilityRegistryClass(this.props.capabilitiesRegistry) });
    }
  }

  componentWillUnmount = () => {
    this._isMounted = false;
  }
  render() {
    const { classes, title, onDrawerToggle, isBeta, theme, themeSetter, onDrawerCollapse } = this.props;

    return (
      <NoSsr>
        <React.Fragment>
          <NavigationWrap style={{
            position : "sticky",
            top : "0",
            left : "auto",
            right : "0",
            zIndex : "1201",
          }}>
            <AppBar color="primary" position="sticky" elevation={2} className={onDrawerCollapse
              ? classes.appBarOnDrawerClosed
              : classes.appBarOnDrawerOpen}>
              <Toolbar className={onDrawerCollapse
                ? classes.toolbarOnDrawerClosed
                : classes.toolbarOnDrawerOpen}>
                <Grid container alignItems="center" >
                  <Hidden smUp>
                    <Grid item>
                      <IconButton
                        color="inherit"
                        aria-label="Open drawer"
                        onClick={onDrawerToggle}
                        className={classes.menuButton}
                      >
                        <MenuIcon className={classes.headerIcons} />
                      </IconButton>
                    </Grid>
                  </Hidden>
                  <Grid item xs container alignItems="center" className={classes.pageTitleWrapper}>
                    <Typography color="inherit" variant="h5" className={classes.pageTitle} data-cy="headerPageTitle">
                      {title}{isBeta ? <sup className={classes.betaBadge}>BETA</sup> : ""}
                    </Typography>
                  </Grid>
                  <Grid item className={classes.userContainer}>
                    <div className={classes.userSpan} style={{ position : "relative" }}>
                      <K8sContextMenu
                        classes={classes}
                        contexts={this.props.contexts}
                        activeContexts={this.props.activeContexts}
                        setActiveContexts={this.props.setActiveContexts}
                        searchContexts={this.props.searchContexts}
                        runningStatus={{ operatorStatus : this.props.operatorState, meshSyncStatus : this.props.meshSyncState }}
                        updateK8SConfig={this.props.updateK8SConfig}
                        updateProgress={this.props.updateProgress}
                      />
                    </div>

                    <div data-test="settings-button" style={!this.state.capabilityregistryObj?.isHeaderComponentEnabled([SETTINGS]) ? cursorNotAllowed : {}}>
                      <IconButton style={!this.state.capabilityregistryObj?.isHeaderComponentEnabled([SETTINGS]) ? disabledStyle : {}} color="inherit">
                        <Link href="/settings">
                          <SettingsIcon className={classes.headerIcons + " " + (title === 'Settings'
                            ? classes.itemActiveItem
                            : '')} />
                        </Link>
                      </IconButton>
                    </div>


                    <div data-test="notification-button">
                      <MesheryNotification />
                    </div>
                    <span className={classes.userSpan}>
                      <User color="inherit" iconButtonClassName={classes.iconButtonAvatar} avatarClassName={classes.avatar} updateExtensionType={this.props.updateExtensionType} />
                    </span>
                    {/* <div className="dark-theme-toggle">
                      <input id="toggle" className="toggle" type="checkbox" onChange={themeToggler} checked={!themeToggle} />
                    </div> */}
                    <ThemeTogller theme={theme} themeSetter={themeSetter} />
                  </Grid>
                </Grid>
              </Toolbar>
            </AppBar>
          </NavigationWrap>
        </React.Fragment>
      </NoSsr >
    );
  }
}

Header.propTypes = {
  classes : PropTypes.object.isRequired,
  onDrawerToggle : PropTypes.func.isRequired,
};

const mapStateToProps = (state) => {
  return ({
    title : state.get('page').get('title'),
    isBeta : state.get('page').get('isBeta'),
    selectedK8sContexts : state.get('selectedK8sContexts'),
    k8sconfig : state.get('k8sConfig'),
    operatorState : state.get('operatorState'),
    meshSyncState : state.get('meshSyncState'),
    capabilitiesRegistry : state.get("capabilitiesRegistry")
  })
};

const mapDispatchToProps = (dispatch) => ({
  updateK8SConfig : bindActionCreators(updateK8SConfig, dispatch),
  updateProgress : bindActionCreators(updateProgress, dispatch),
});


export default withStyles(styles)(connect(mapStateToProps, mapDispatchToProps)(Header));<|MERGE_RESOLUTION|>--- conflicted
+++ resolved
@@ -38,12 +38,9 @@
 import _ from 'lodash';
 import { SETTINGS } from '../constants/navigator';
 import { cursorNotAllowed, disabledStyle } from '../css/disableComponent.styles';
-<<<<<<< HEAD
 import NavigationWrap from "./navigation.style";
-=======
 import PromptComponent from './PromptComponent';
 
->>>>>>> 39d298de
 const lightColor = 'rgba(255, 255, 255, 0.7)';
 const styles = (theme) => ({
   secondaryBar : { zIndex : 0, },
@@ -317,7 +314,7 @@
     )
   }
 
-  const handleKubernetesDelete = (name, ctxId) => async() => {
+  const handleKubernetesDelete = (name, ctxId) => async () => {
     let responseOfDeleteK8sCtx = await deleteCtxtRef.current.show({
       title : `Delete ${name} context ?`,
       subtitle : `Are you sure you want to delete ${name} cluster from Meshery?`,
