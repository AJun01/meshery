package models

import (
	"archive/tar"
	"bytes"
	"compress/gzip"
	"database/sql"
	"encoding/base64"
	"encoding/json"
	"fmt"
	"io"
	"net/http"
	"net/url"
	"os"
	"path/filepath"
	"strconv"
	"strings"
	"sync"
	"time"

	"github.com/gofrs/uuid"
	"github.com/layer5io/meshery/server/models/connections"
	"github.com/layer5io/meshery/server/models/environments"
	"github.com/layer5io/meshkit/database"
	"github.com/layer5io/meshkit/logger"
	"github.com/layer5io/meshkit/models/events"
	"github.com/layer5io/meshkit/utils"
	mesherykube "github.com/layer5io/meshkit/utils/kubernetes"
	"github.com/layer5io/meshkit/utils/walker"
	SMP "github.com/layer5io/service-mesh-performance/spec"
	"github.com/sirupsen/logrus"
	"github.com/spf13/viper"
	"gorm.io/gorm"
)

// DefaultLocalProvider - represents a local provider
type DefaultLocalProvider struct {
	*MapPreferencePersister
	*EventsPersister
	ProviderProperties
	ProviderBaseURL                 string
	ResultPersister                 *MesheryResultsPersister
	SmiResultPersister              *SMIResultsPersister
	TestProfilesPersister           *TestProfilesPersister
	PerformanceProfilesPersister    *PerformanceProfilePersister
	MesheryPatternPersister         *MesheryPatternPersister
	MesheryPatternResourcePersister *PatternResourcePersister
	MesheryApplicationPersister     *MesheryApplicationPersister
	MesheryFilterPersister          *MesheryFilterPersister
	MesheryK8sContextPersister      *MesheryK8sContextPersister
	OrganizationPersister           *OrganizationPersister
	KeyPersister                    *KeyPersister
	ConnectionPersister             *ConnectionPersister

	GenericPersister *database.Handler
	KubeClient       *mesherykube.Client
	Log              logger.Handler
}

// Initialize will initialize the local provider
func (l *DefaultLocalProvider) Initialize() {
	l.ProviderName = "None"
	l.ProviderDescription = []string{
		"Ephemeral sessions",
		"Environment setup not saved",
		"No performance or conformance test result history",
		"Free Use",
	}
	l.ProviderType = LocalProviderType
	l.PackageVersion = viper.GetString("BUILD")
	l.PackageURL = ""
	l.Extensions = Extensions{}
	l.Capabilities = Capabilities{
		{Feature: PersistMesheryPatterns},
		{Feature: PersistMesheryApplications},
		{Feature: PersistMesheryFilters},
		{Feature: PersistCredentials},
	}
}

// Name - Returns Provider's friendly name
func (l *DefaultLocalProvider) Name() string {
	return l.ProviderName
}

// Description - returns a short description of the provider for display in the Provider UI
func (l *DefaultLocalProvider) Description() []string {
	return l.ProviderDescription
}

// GetProviderType - Returns ProviderType
func (l *DefaultLocalProvider) GetProviderType() ProviderType {
	return l.ProviderType
}

// GetProviderProperties - Returns all the provider properties required
func (l *DefaultLocalProvider) GetProviderProperties() ProviderProperties {
	return l.ProviderProperties
}

// PackageLocation returns an empty string as there is no extension package for
// the local provider
func (l *DefaultLocalProvider) PackageLocation() string {
	return ""
}

// GetProviderCapabilities returns all of the provider properties
func (l *DefaultLocalProvider) GetProviderCapabilities(w http.ResponseWriter, _ *http.Request) {
	encoder := json.NewEncoder(w)
	if err := encoder.Encode(l.ProviderProperties); err != nil {
		http.Error(w, "failed to encode provider capabilities", http.StatusInternalServerError)
	}
}

// InitiateLogin - initiates login flow and returns a true to indicate the handler to "return" or false to continue
func (l *DefaultLocalProvider) InitiateLogin(_ http.ResponseWriter, _ *http.Request, _ bool) {
	// l.issueSession(w, r, fromMiddleWare)
}

func (l *DefaultLocalProvider) fetchUserDetails() *User {
	return &User{
		UserID:    "meshery",
		FirstName: "Meshery",
		LastName:  "Meshery",
		AvatarURL: "",
	}
}

// GetUserDetails - returns the user details
func (l *DefaultLocalProvider) GetUserDetails(_ *http.Request) (*User, error) {
	return l.fetchUserDetails(), nil
}

func (l *DefaultLocalProvider) GetUserByID(_ *http.Request, _ string) ([]byte, error) {
	return nil, nil
}

func (l *DefaultLocalProvider) GetUsers(_, _, _, _, _, _ string) ([]byte, error) {
	return []byte(""), ErrLocalProviderSupport
}

func (l *DefaultLocalProvider) GetEnvironments(_, _, _, _, _, _, _ string) ([]byte, error) {
	return []byte(""), ErrLocalProviderSupport
}

func (l *DefaultLocalProvider) GetEnvironmentByID(_ *http.Request, _, _ string) ([]byte, error) {
	return []byte(""), ErrLocalProviderSupport
}

func (l *DefaultLocalProvider) DeleteEnvironment(_ *http.Request, _ string) ([]byte, error) {
	return []byte(""), ErrLocalProviderSupport
}

func (l *DefaultLocalProvider) SaveEnvironment(_ *http.Request, _ *environments.EnvironmentPayload, _ string, _ bool) ([]byte, error) {
	return []byte(""), ErrLocalProviderSupport
}

func (l *DefaultLocalProvider) UpdateEnvironment(_ *http.Request, _ *environments.EnvironmentPayload, _ string) (*environments.EnvironmentData, error) {
	return nil, ErrLocalProviderSupport
}

func (l *DefaultLocalProvider) AddConnectionToEnvironment(_ *http.Request, _ string, _ string) ([]byte, error) {
	return []byte(""), ErrLocalProviderSupport
}

func (l *DefaultLocalProvider) RemoveConnectionFromEnvironment(_ *http.Request, _ string, _ string) ([]byte, error) {
	return []byte(""), ErrLocalProviderSupport
}

func (l *DefaultLocalProvider) GetConnectionsOfEnvironment(_ *http.Request, _, _, _, _, _, _ string) ([]byte, error) {
	return []byte(""), ErrLocalProviderSupport
}

// GetSession - returns the session
func (l *DefaultLocalProvider) GetSession(_ *http.Request) error {
	return nil
}

// GetProviderToken - returns provider token
func (l *DefaultLocalProvider) GetProviderToken(_ *http.Request) (string, error) {
	return "", nil
}

// Logout - logout from provider backend
func (l *DefaultLocalProvider) Logout(_ http.ResponseWriter, _ *http.Request) error {
	return nil
}

// HandleUnAuthenticated - logout from provider backend
func (l *DefaultLocalProvider) HandleUnAuthenticated(w http.ResponseWriter, req *http.Request) {
	http.Redirect(w, req, "/user/login", http.StatusFound)
}

func (l *DefaultLocalProvider) SaveK8sContext(_ string, k8sContext K8sContext) (connections.Connection, error) {

	k8sServerID := *k8sContext.KubernetesServerID

	var connID uuid.UUID
	id, err := K8sContextGenerateID(k8sContext)
	if err == nil {
		connID, _ = uuid.FromString(id)
	}

	_metadata := map[string]string{
		"id":                   k8sContext.ID,
		"server":               k8sContext.Server,
		"meshery_instance_id":  k8sContext.MesheryInstanceID.String(),
		"deployment_type":      k8sContext.DeploymentType,
		"version":              k8sContext.Version,
		"name":                 k8sContext.Name,
		"kubernetes_server_id": k8sServerID.String(),
	}
	metadata := make(map[string]interface{}, len(_metadata))
	for k, v := range _metadata {
		metadata[k] = v
	}

	cred := map[string]interface{}{
		"auth":    k8sContext.Auth,
		"cluster": k8sContext.Cluster,
	}

	conn := &ConnectionPayload{
		ID:      connID,
		Kind:    "kubernetes",
		Name:    k8sContext.Name,
		Type:    "platform",
		SubType: "orchestrator",
		// Eventually the status would depend on other factors like, whether user administratively processed it or not
		// Is clsuter reachable and other reasons.
		Status:           connections.DISCOVERED,
		MetaData:         metadata,
		CredentialSecret: cred,
	}
	connectionCreated, err := l.SaveConnection(conn, "", true)
	if err != nil {
		return connections.Connection{}, fmt.Errorf("error in saving k8s context %v", err)
	}
	_, _ = l.MesheryK8sContextPersister.SaveMesheryK8sContext(k8sContext)
	return *connectionCreated, nil
}

func (l *DefaultLocalProvider) GetK8sContexts(_, page, pageSize, search, order string, withStatus string, withCredentials bool) ([]byte, error) {
	if page == "" {
		page = "0"
	}
	if pageSize == "" {
		pageSize = "10"
	}

	pg, err := strconv.ParseUint(page, 10, 32)
	if err != nil {
		return nil, ErrPageNumber(err)
	}

	pgs, err := strconv.ParseUint(pageSize, 10, 32)
	if err != nil {
		return nil, ErrPageSize(err)
	}

	return l.MesheryK8sContextPersister.GetMesheryK8sContexts(search, order, pg, pgs)
}

func (l *DefaultLocalProvider) DeleteK8sContext(_, id string) (K8sContext, error) {
	return l.MesheryK8sContextPersister.DeleteMesheryK8sContext(id)
}

func (l *DefaultLocalProvider) GetK8sContext(_, id string) (K8sContext, error) {
	idStrWithoutDashes := strings.ReplaceAll(id, "-", "")
	return l.MesheryK8sContextPersister.GetMesheryK8sContext(idStrWithoutDashes)
}

func (l *DefaultLocalProvider) LoadAllK8sContext(token string) ([]*K8sContext, error) {
	page := 0
	pageSize := 25
	results := []*K8sContext{}

	for {
		res, err := l.GetK8sContexts(token, strconv.Itoa(page), strconv.Itoa(pageSize), "", "", string(connections.CONNECTED), true)
		if err != nil {
			return results, err
		}

		var k8scontext MesheryK8sContextPage
		err = json.Unmarshal(res, &k8scontext)
		if err != nil {
			obj := "k8s context"
			return nil, ErrUnmarshal(err, obj)
		}
		results = append(results, k8scontext.Contexts...)

		if page*pageSize >= k8scontext.TotalCount {
			break
		}

		page++
	}

	return results, nil
}

// func (l *DefaultLocalProvider) SetCurrentContext(token, id string) (K8sContext, error) {
// 	if err := l.MesheryK8sContextPersister.SetMesheryK8sCurrentContext(id); err != nil {
// 		return K8sContext{}, err
// 	}

// 	return l.MesheryK8sContextPersister.GetMesheryK8sContext(id)
// }

// func (l *DefaultLocalProvider) GetCurrentContext(token string) (K8sContext, error) {
// 	return l.MesheryK8sContextPersister.GetMesheryK8sCurrentContext()
// }

// FetchResults - fetches results from provider backend
func (l *DefaultLocalProvider) FetchResults(_, page, pageSize, _, _, profileID string) ([]byte, error) {
	if page == "" {
		page = "0"
	}
	if pageSize == "" {
		pageSize = "10"
	}
	pg, err := strconv.ParseUint(page, 10, 32)
	if err != nil {
		return nil, ErrPageNumber(err)
	}
	pgs, err := strconv.ParseUint(pageSize, 10, 32)
	if err != nil {
		return nil, ErrPageSize(err)
	}
	return l.ResultPersister.GetResults(pg, pgs, profileID)
}

// FetchResults - fetches results from provider backend
func (l *DefaultLocalProvider) FetchAllResults(_, page, pageSize, _, _, _, _ string) ([]byte, error) {
	if page == "" {
		page = "0"
	}
	if pageSize == "" {
		pageSize = "10"
	}
	pg, err := strconv.ParseUint(page, 10, 32)
	if err != nil {
		return nil, ErrPageNumber(err)
	}
	pgs, err := strconv.ParseUint(pageSize, 10, 32)
	if err != nil {
		return nil, ErrPageSize(err)
	}

	return l.ResultPersister.GetAllResults(pg, pgs)
}

// GetResult - fetches result from provider backend for the given result id
func (l *DefaultLocalProvider) GetResult(_ string, resultID uuid.UUID) (*MesheryResult, error) {
	// key := uuid.FromStringOrNil(resultID)
	if resultID == uuid.Nil {
		return nil, ErrResultID
	}
	return l.ResultPersister.GetResult(resultID)
}

// PublishResults - publishes results to the provider backend synchronously
func (l *DefaultLocalProvider) PublishResults(req *http.Request, result *MesheryResult, profileID string) (string, error) {
	profileUUID, err := uuid.FromString(profileID)
	if err != nil {
		return "", ErrPerfID(err)
	}

	result.PerformanceProfile = &profileUUID
	data, err := json.Marshal(result)
	if err != nil {
		return "", ErrMarshal(err, "meshery result for shipping")
	}
	user, _ := l.GetUserDetails(req)
	pref, _ := l.ReadFromPersister(user.UserID)
	if !pref.AnonymousPerfResults {
		return "", nil
	}

	logrus.Debugf("Result: %s, size: %d", data, len(data))
	resultID, _ := l.shipResults(req, data)

	key := uuid.FromStringOrNil(resultID)
	logrus.Debugf("key: %s, is nil: %t", key.String(), (key == uuid.Nil))
	if key == uuid.Nil {
		key, _ = uuid.NewV4()
		result.ID = key
		data, err = json.Marshal(result)
		if err != nil {
			return "", ErrMarshal(err, "Meshery Result for Persisting")
		}
	}
	if err := l.ResultPersister.WriteResult(key, data); err != nil {
		return "", err
	}

	return key.String(), nil
}

// FetchSmiResults - fetches results from provider backend
func (l *DefaultLocalProvider) FetchSmiResults(_ *http.Request, page, pageSize, _, _ string) ([]byte, error) {
	pg, err := strconv.ParseUint(page, 10, 32)
	if err != nil {
		return nil, ErrPageNumber(err)
	}
	pgs, err := strconv.ParseUint(pageSize, 10, 32)
	if err != nil {
		return nil, ErrPageSize(err)
	}
	return l.SmiResultPersister.GetResults(pg, pgs)
}

// FetchSmiResults - fetches results from provider backend
func (l *DefaultLocalProvider) FetchSmiResult(_ *http.Request, _, _, _, _ string, resultID uuid.UUID) ([]byte, error) {
	return l.SmiResultPersister.GetResult(resultID)
}

// PublishSmiResults - publishes results to the provider backend synchronously
func (l *DefaultLocalProvider) PublishSmiResults(result *SmiResult) (string, error) {
	key, _ := uuid.NewV4()
	result.ID = key
	data, err := json.Marshal(result)
	if err != nil {
		return "", ErrMarshal(err, "Meshery Results for Persisting")
	}

	if err := l.SmiResultPersister.WriteResult(key, data); err != nil {
		return "", err
	}

	return key.String(), nil
}

func (l *DefaultLocalProvider) shipResults(_ *http.Request, data []byte) (string, error) {
	bf := bytes.NewBuffer(data)
	remoteProviderURL, _ := url.Parse(l.ProviderBaseURL + "/result")
	cReq, _ := http.NewRequest(http.MethodPost, remoteProviderURL.String(), bf)
	cReq.Header.Set("X-API-Key", GlobalTokenForAnonymousResults)
	c := &http.Client{}
	resp, err := c.Do(cReq)
	if err != nil {
		logrus.Warnf("unable to send results: %v", err)
		return "", nil
	}
	defer func() {
		_ = resp.Body.Close()
	}()

	bdr, err := io.ReadAll(resp.Body)
	if err != nil {
		logrus.Warnf("unable to read response body: %v", err)
		return "", nil
	}
	if resp.StatusCode == http.StatusCreated {
		// logrus.Infof("results successfully published to reomote provider")
		idMap := map[string]string{}
		if err = json.Unmarshal(bdr, &idMap); err != nil {
			logrus.Warnf("unable to unmarshal body: %v", err)
			return "", nil
		}
		resultID, ok := idMap["id"]
		if ok {
			return resultID, nil
		}
		return "", nil
	}
	logrus.Warnf("error while sending results: %s", bdr)
	return "", nil
}

func (l *DefaultLocalProvider) PublishEventToProvider(_ string, _ events.Event) error {
	return nil
}

// PublishMetrics - publishes metrics to the provider backend asyncronously
func (l *DefaultLocalProvider) PublishMetrics(_ string, result *MesheryResult) error {
	data, err := json.Marshal(result)
	if err != nil {
		return ErrMarshal(err, "Meshery Matrics for shipping")
	}

	logrus.Debugf("Result: %s, size: %d", data, len(data))
	bf := bytes.NewBuffer(data)

	remoteProviderURL, _ := url.Parse(l.ProviderBaseURL + "/result/metrics")
	cReq, _ := http.NewRequest(http.MethodPut, remoteProviderURL.String(), bf)
	cReq.Header.Set("X-API-Key", GlobalTokenForAnonymousResults)
	c := &http.Client{}
	resp, err := c.Do(cReq)
	if err != nil {
		logrus.Warnf("unable to send metrics: %v", err)
		return nil
	}
	if resp.StatusCode == http.StatusOK {
		logrus.Infof("metrics successfully published to remote provider")
		return nil
	}
	defer func() {
		_ = resp.Body.Close()
	}()
	bdr, err := io.ReadAll(resp.Body)
	if err != nil {
		logrus.Warnf("unable to read response body: %v", err)
		return nil
	}
	logrus.Warnf("error while sending metrics: %s", bdr)
	return nil
}

// RecordPreferences - records the user preference
func (l *DefaultLocalProvider) RecordPreferences(_ *http.Request, userID string, data *Preference) error {
	return l.MapPreferencePersister.WriteToPersister(userID, data)
}

// UpdateToken - specific to remote auth
func (l *DefaultLocalProvider) UpdateToken(http.ResponseWriter, *http.Request) string {
	return ""
}

// TokenHandler - specific to remote auth
func (l *DefaultLocalProvider) TokenHandler(_ http.ResponseWriter, _ *http.Request, _ bool) {
}

// ExtractToken - Returns the auth token and the provider type
func (l *DefaultLocalProvider) ExtractToken(w http.ResponseWriter, _ *http.Request) {
	resp := map[string]interface{}{
		"meshery-provider": l.Name(),
		TokenCookieName:          "",
	}
	logrus.Debugf("token sent for meshery-provider %v", l.Name())
	if err := json.NewEncoder(w).Encode(resp); err != nil {
		logrus.Errorf("Unable to extract auth details: %v", err)
		http.Error(w, "unable to extract auth details", http.StatusInternalServerError)
	}
}

// SMPTestConfigStore Stores the given PerformanceTestConfig into local datastore
func (l *DefaultLocalProvider) SMPTestConfigStore(_ *http.Request, perfConfig *SMP.PerformanceTestConfig) (string, error) {
	uid, err := uuid.NewV4()
	if err != nil {
		return "", ErrGenerateUUID(err)
	}
	perfConfig.Id = uid.String()
	data, err := json.Marshal(perfConfig)
	if err != nil {
		return "", ErrMarshal(err, "test config for persisting")
	}
	return uid.String(), l.TestProfilesPersister.WriteTestConfig(uid, data)
}

// SMPTestConfigGet gets the given PerformanceTestConfig from the local datastore
func (l *DefaultLocalProvider) SMPTestConfigGet(_ *http.Request, testUUID string) (*SMP.PerformanceTestConfig, error) {
	uid, err := uuid.FromString(testUUID)
	if err != nil {
		return nil, ErrGenerateUUID(err)
	}
	return l.TestProfilesPersister.GetTestConfig(uid)
}

// SMPTestConfigFetch gets all the PerformanceTestConfigs from the local datastore
func (l *DefaultLocalProvider) SMPTestConfigFetch(_ *http.Request, page, pageSize, _, _ string) ([]byte, error) {
	pg, err := strconv.ParseUint(page, 10, 32)
	if err != nil {
		return nil, ErrPageNumber(err)
	}
	pgs, err := strconv.ParseUint(pageSize, 10, 32)
	if err != nil {
		return nil, ErrPageSize(err)
	}
	return l.TestProfilesPersister.GetTestConfigs(pg, pgs)
}

// SMPTestConfigDelete deletes the given PerformanceTestConfig from the local datastore
func (l *DefaultLocalProvider) SMPTestConfigDelete(_ *http.Request, testUUID string) error {
	uid, err := uuid.FromString(testUUID)
	if err != nil {
		return ErrGenerateUUID(err)
	}
	return l.TestProfilesPersister.DeleteTestConfig(uid)
}

// SaveMesheryPatternSourceContent nothing needs to be done as pattern is saved with source content for local provider
func (l *DefaultLocalProvider) SaveMesheryPatternSourceContent(_, _ string, _ []byte) error {
	return nil
}

func (l *DefaultLocalProvider) SaveMesheryPatternResource(_ string, resource *PatternResource) (*PatternResource, error) {
	return l.MesheryPatternResourcePersister.SavePatternResource(resource)
}

func (l *DefaultLocalProvider) GetMesheryPatternResource(_, resourceID string) (*PatternResource, error) {
	id := uuid.FromStringOrNil(resourceID)
	return l.MesheryPatternResourcePersister.GetPatternResource(id)
}

func (l *DefaultLocalProvider) GetMesheryPatternResources(
	_,
	page,
	pageSize,
	search,
	order,
	name,
	namespace,
	typ,
	oamType string,
) (*PatternResourcePage, error) {
	if page == "" {
		page = "0"
	}
	if pageSize == "" {
		pageSize = "10"
	}

	pg, err := strconv.ParseUint(page, 10, 32)
	if err != nil {
		return nil, ErrPageNumber(err)
	}

	pgs, err := strconv.ParseUint(pageSize, 10, 32)
	if err != nil {
		return nil, ErrPageSize(err)
	}

	return l.MesheryPatternResourcePersister.GetPatternResources(
		search, order, name, namespace, typ, oamType, pg, pgs,
	)
}

func (l *DefaultLocalProvider) DeleteMesheryPatternResource(_, resourceID string) error {
	id := uuid.FromStringOrNil(resourceID)
	return l.MesheryPatternResourcePersister.DeletePatternResource(id)
}

// SaveMesheryPattern saves given pattern with the provider
func (l *DefaultLocalProvider) SaveMesheryPattern(_ string, pattern *MesheryPattern) ([]byte, error) {
	return l.MesheryPatternPersister.SaveMesheryPattern(pattern)
}

// GetMesheryPatterns gives the patterns stored with the provider
func (l *DefaultLocalProvider) GetMesheryPatterns(_, page, pageSize, search, order, updatedAfter string, visibility []string, _ string) ([]byte, error) {
	if page == "" {
		page = "0"
	}
	if pageSize == "" {
		pageSize = "10"
	}

	pg, err := strconv.ParseUint(page, 10, 32)
	if err != nil {
		return nil, ErrPageNumber(err)
	}

	pgs, err := strconv.ParseUint(pageSize, 10, 32)
	if err != nil {
		return nil, ErrPageSize(err)
	}
	return l.MesheryPatternPersister.GetMesheryPatterns(search, order, pg, pgs, updatedAfter, visibility)
}

// GetCatalogMesheryPatterns gives the catalog patterns stored with the provider
func (l *DefaultLocalProvider) GetCatalogMesheryPatterns(_, page, pageSize, search, order, _ string) ([]byte, error) {
	return l.MesheryPatternPersister.GetMesheryCatalogPatterns(page, pageSize, search, order)
}

// PublishCatalogPattern publishes pattern to catalog
// Not supported by local provider
func (l *DefaultLocalProvider) PublishCatalogPattern(_ *http.Request, _ *MesheryCatalogPatternRequestBody) ([]byte, error) {
	return []byte(""), ErrLocalProviderSupport
}

func (l *DefaultLocalProvider) UnPublishCatalogPattern(_ *http.Request, _ *MesheryCatalogPatternRequestBody) ([]byte, error) {
	return []byte(""), ErrLocalProviderSupport
}

// GetMesheryPattern gets pattern for the given patternID
func (l *DefaultLocalProvider) GetMesheryPattern(_ *http.Request, patternID, _ string) ([]byte, error) {
	id := uuid.FromStringOrNil(patternID)
	return l.MesheryPatternPersister.GetMesheryPattern(id)
}

// DeleteMesheryPattern deletes a meshery pattern with the given id
func (l *DefaultLocalProvider) DeleteMesheryPattern(_ *http.Request, patternID string) ([]byte, error) {
	id := uuid.FromStringOrNil(patternID)
	return l.MesheryPatternPersister.DeleteMesheryPattern(id)
}

// DeleteMesheryPattern deletes a meshery pattern with the given id
func (l *DefaultLocalProvider) DeleteMesheryPatterns(_ *http.Request, patterns MesheryPatternDeleteRequestBody) ([]byte, error) {
	return l.MesheryPatternPersister.DeleteMesheryPatterns(patterns)
}

// CloneMesheryPattern clones a meshery pattern with the given id
func (l *DefaultLocalProvider) CloneMesheryPattern(_ *http.Request, patternID string, clonePatternRequest *MesheryClonePatternRequestBody) ([]byte, error) {
	return l.MesheryPatternPersister.CloneMesheryPattern(patternID, clonePatternRequest)
}

// GetDesignSourceContent returns design source-content from provider
func (l *DefaultLocalProvider) GetDesignSourceContent(_, designID string) ([]byte, error) {
	id := uuid.FromStringOrNil(designID)
	return l.MesheryPatternPersister.GetMesheryPatternSource(id)
}

// RemotePatternFile takes in the
func (l *DefaultLocalProvider) RemotePatternFile(_ *http.Request, resourceURL, path string, save bool) ([]byte, error) {
	parsedURL, err := url.Parse(resourceURL)
	if err != nil {
		return nil, err
	}

	// Check if hostname is github
	if parsedURL.Host == "github.com" {
		parsedPath := strings.Split(parsedURL.Path, "/")
		if len(parsedPath) < 3 {
			return nil, fmt.Errorf("malformed URL: url should be of type github.com/<owner>/<repo>/[branch]")
		}
		if len(parsedPath) >= 4 && parsedPath[3] == "tree" {
			parsedPath = append(parsedPath[0:3], parsedPath[4:]...)
		}

		owner := parsedPath[1]
		repo := parsedPath[2]
		branch := "master"

		if len(parsedPath) == 4 {
			branch = parsedPath[3]
		}
		if path == "" && len(parsedPath) > 4 {
			path = strings.Join(parsedPath[4:], "/")
		}

		pfs, err := githubRepoPatternScan(owner, repo, path, branch)
		if err != nil {
			return nil, err
		}

		if save {
			return l.MesheryPatternPersister.SaveMesheryPatterns(pfs)
		}

		return json.Marshal(pfs)
	}

	// Fallback to generic HTTP import
	pfs, err := genericHTTPPatternFile(resourceURL)
	if err != nil {
		return nil, err
	}
	if save {
		return l.MesheryPatternPersister.SaveMesheryPatterns(pfs)
	}

	return json.Marshal(pfs)
}

// SaveMesheryFilter saves given filter with the provider
func (l *DefaultLocalProvider) SaveMesheryFilter(_ string, filter *MesheryFilter) ([]byte, error) {
	return l.MesheryFilterPersister.SaveMesheryFilter(filter)
}

// GetMesheryFilters gives the filters stored with the provider
func (l *DefaultLocalProvider) GetMesheryFilters(_, page, pageSize, search, order string, visibility []string) ([]byte, error) {
	if page == "" {
		page = "0"
	}
	if pageSize == "" {
		pageSize = "10"
	}

	pg, err := strconv.ParseUint(page, 10, 32)
	if err != nil {
		return nil, ErrPageNumber(err)
	}

	pgs, err := strconv.ParseUint(pageSize, 10, 32)
	if err != nil {
		return nil, ErrPageSize(err)
	}

	return l.MesheryFilterPersister.GetMesheryFilters(search, order, pg, pgs, visibility)
}

// GetCatalogMesheryFilters gives the catalog filters stored with the provider
func (l *DefaultLocalProvider) GetCatalogMesheryFilters(_ string, page, pageSize, search, order string) ([]byte, error) {
	return l.MesheryFilterPersister.GetMesheryCatalogFilters(page, pageSize, search, order)
}

// PublishCatalogFilter publishes filter to catalog
// Not supported by local provider
func (l *DefaultLocalProvider) PublishCatalogFilter(_ *http.Request, _ *MesheryCatalogFilterRequestBody) ([]byte, error) {
	return []byte(""), nil
}

func (l *DefaultLocalProvider) UnPublishCatalogFilter(_ *http.Request, _ *MesheryCatalogFilterRequestBody) ([]byte, error) {
	return []byte(""), ErrLocalProviderSupport
}

// GetMesheryFilterFile gets filter for the given filterID without the metadata
func (l *DefaultLocalProvider) GetMesheryFilterFile(_ *http.Request, filterID string) ([]byte, error) {
	id := uuid.FromStringOrNil(filterID)
	return l.MesheryFilterPersister.GetMesheryFilterFile(id)
}

// GetMesheryFilter gets filter for the given filterID
func (l *DefaultLocalProvider) GetMesheryFilter(_ *http.Request, filterID string) ([]byte, error) {
	id := uuid.FromStringOrNil(filterID)
	return l.MesheryFilterPersister.GetMesheryFilter(id)
}

// DeleteMesheryFilter deletes a meshery filter with the given id
func (l *DefaultLocalProvider) DeleteMesheryFilter(_ *http.Request, filterID string) ([]byte, error) {
	id := uuid.FromStringOrNil(filterID)
	return l.MesheryFilterPersister.DeleteMesheryFilter(id)
}

// CloneMesheryFilter clones a meshery filter with the given id
func (l *DefaultLocalProvider) CloneMesheryFilter(_ *http.Request, filterID string, cloneFilterRequest *MesheryCloneFilterRequestBody) ([]byte, error) {
	return l.MesheryFilterPersister.CloneMesheryFilter(filterID, cloneFilterRequest)
}

// RemoteFilterFile takes in the
func (l *DefaultLocalProvider) RemoteFilterFile(_ *http.Request, resourceURL, path string, save bool, resource string) ([]byte, error) {
	parsedURL, err := url.Parse(resourceURL)
	if err != nil {
		return nil, err
	}

	// Check if hostname is github
	if parsedURL.Host == "github.com" {
		parsedPath := strings.Split(parsedURL.Path, "/")
		if parsedPath[3] == "tree" {
			parsedPath = append(parsedPath[0:3], parsedPath[4:]...)
		}
		if len(parsedPath) < 3 {
			return nil, fmt.Errorf("malformed URL: url should be of type github.com/<owner>/<repo>/[branch]")
		}

		owner := parsedPath[1]
		repo := parsedPath[2]
		branch := "master"

		if len(parsedPath) == 4 {
			branch = parsedPath[3]
		}
		if path == "" && len(parsedPath) > 4 {
			path = strings.Join(parsedPath[4:], "/")
		}
		ffs, err := githubRepoFilterScan(owner, repo, path, branch)
		if err != nil {
			return nil, err
		}

		if save {
			return l.MesheryFilterPersister.SaveMesheryFilters(ffs)
		}

		return json.Marshal(ffs)
	}

	// Fallback to generic HTTP import
	ffs, err := genericHTTPFilterFile(resourceURL)
	if err != nil {
		return nil, err
	}
	if save {
		return l.MesheryFilterPersister.SaveMesheryFilters(ffs)
	}

	return json.Marshal(ffs)
}

// SaveMesheryApplication saves given application with the provider
func (l *DefaultLocalProvider) SaveMesheryApplication(_ string, application *MesheryApplication) ([]byte, error) {
	return l.MesheryApplicationPersister.SaveMesheryApplication(application)
}

// SaveApplicationSourceContent nothing needs to be done as application is saved with source content for local provider
func (l *DefaultLocalProvider) SaveApplicationSourceContent(_, _ string, _ []byte) error {
	return nil
}

// GetApplicationSourceContent returns application source-content from provider
func (l *DefaultLocalProvider) GetApplicationSourceContent(_ *http.Request, applicationID string) ([]byte, error) {
	id := uuid.FromStringOrNil(applicationID)
	return l.MesheryApplicationPersister.GetMesheryApplicationSource(id)
}

// GetMesheryApplications gives the applications stored with the provider
func (l *DefaultLocalProvider) GetMesheryApplications(_, page, pageSize, search, order string, updatedAfter string) ([]byte, error) {
	if page == "" {
		page = "0"
	}
	if pageSize == "" {
		pageSize = "10"
	}

	pg, err := strconv.ParseUint(page, 10, 32)
	if err != nil {
		return nil, ErrPageNumber(err)
	}

	pgs, err := strconv.ParseUint(pageSize, 10, 32)
	if err != nil {
		return nil, ErrPageSize(err)
	}

	return l.MesheryApplicationPersister.GetMesheryApplications(search, order, pg, pgs, updatedAfter)
}

// GetMesheryApplication gets application for the given applicationID
func (l *DefaultLocalProvider) GetMesheryApplication(_ *http.Request, applicationID string) ([]byte, error) {
	id := uuid.FromStringOrNil(applicationID)
	return l.MesheryApplicationPersister.GetMesheryApplication(id)
}

// DeleteMesheryApplication deletes a meshery application with the given id
func (l *DefaultLocalProvider) DeleteMesheryApplication(_ *http.Request, applicationID string) ([]byte, error) {
	id := uuid.FromStringOrNil(applicationID)
	return l.MesheryApplicationPersister.DeleteMesheryApplication(id)
}

func (l *DefaultLocalProvider) ShareDesign(_ *http.Request) (int, error) {
	return http.StatusForbidden, ErrLocalProviderSupport
}

func (l *DefaultLocalProvider) ShareFilter(_ *http.Request) (int, error) {
	return http.StatusForbidden, ErrLocalProviderSupport
}

// SavePerformanceProfile saves given performance profile with the provider
func (l *DefaultLocalProvider) SavePerformanceProfile(_ string, performanceProfile *PerformanceProfile) ([]byte, error) {
	var uid uuid.UUID
	if performanceProfile.ID != nil {
		uid = *performanceProfile.ID
	} else {
		var err error
		uid, err = uuid.NewV4()
		if err != nil {
			return nil, ErrGenerateUUID(err)
		}
		performanceProfile.ID = &uid
	}

	data, err := json.Marshal(performanceProfile)
	if err != nil {
		return nil, ErrMarshal(err, "Perf Profile for persisting")
	}

	return data, l.PerformanceProfilesPersister.SavePerformanceProfile(uid, performanceProfile)
}

// GetPerformanceProfiles gives the performance profiles stored with the provider
func (l *DefaultLocalProvider) GetPerformanceProfiles(_, page, pageSize, _, _ string) ([]byte, error) {
	if page == "" {
		page = "0"
	}
	if pageSize == "" {
		pageSize = "10"
	}

	pg, err := strconv.ParseUint(page, 10, 32)
	if err != nil {
		return nil, ErrPageNumber(err)
	}

	pgs, err := strconv.ParseUint(pageSize, 10, 32)
	if err != nil {
		return nil, ErrPageSize(err)
	}

	return l.PerformanceProfilesPersister.GetPerformanceProfiles("", "", "", pg, pgs)
}

// GetPerformanceProfile gets performance profile for the given performance profileID
func (l *DefaultLocalProvider) GetPerformanceProfile(_ *http.Request, performanceProfileID string) ([]byte, error) {
	uid, err := uuid.FromString(performanceProfileID)
	if err != nil {
		return nil, ErrPerfID(err)
	}

	profile, err := l.PerformanceProfilesPersister.GetPerformanceProfile(uid)
	if err != nil {
		return nil, err
	}

	profileJSON, err := json.Marshal(profile)
	if err != nil {
		return nil, ErrMarshal(err, "Perf Profile")
	}

	return profileJSON, nil
}

// DeletePerformanceProfile deletes a meshery performance profile with the given id
func (l *DefaultLocalProvider) DeletePerformanceProfile(_ *http.Request, performanceProfileID string) ([]byte, error) {
	uid, err := uuid.FromString(performanceProfileID)
	if err != nil {
		return nil, ErrPerfID(err)
	}

	return l.PerformanceProfilesPersister.DeletePerformanceProfile(uid)
}

// SaveSchedule saves a schedule
func (l *DefaultLocalProvider) SaveSchedule(_ string, _ *Schedule) ([]byte, error) {
	return []byte{}, ErrLocalProviderSupport
}

// GetSchedules gets the schedules stored by the current user
func (l *DefaultLocalProvider) GetSchedules(_ *http.Request, _, _, _ string) ([]byte, error) {
	return []byte{}, ErrLocalProviderSupport
}

// GetSchedule gets a schedule with the given id
func (l *DefaultLocalProvider) GetSchedule(_ *http.Request, _ string) ([]byte, error) {
	return []byte{}, ErrLocalProviderSupport
}

// DeleteSchedule deletes a schedule with the given id
func (l *DefaultLocalProvider) DeleteSchedule(_ *http.Request, _ string) ([]byte, error) {
	return []byte{}, ErrLocalProviderSupport
}

func (l *DefaultLocalProvider) ExtensionProxy(_ *http.Request) (*ExtensionProxyResponse, error) {
	return nil, ErrLocalProviderSupport
}

func (l *DefaultLocalProvider) SaveConnection(conn *ConnectionPayload, _ string, _ bool) (*connections.Connection, error) {
	id := uuid.Nil
	if conn.ID != uuid.Nil {
		id = conn.ID
	}
	connection := &connections.Connection{
		ID:           id,
		Name:         conn.Name,
		CredentialID: uuid.Nil,
		Type:         conn.Type,
		SubType:      conn.SubType,
		Kind:         conn.Kind,
		Metadata:     conn.MetaData,
		Status:       conn.Status,
		UserID:       &uuid.Nil,
		CreatedAt:    time.Now(),
		UpdatedAt:    time.Now(),
	}
	connectionCreated, err := l.ConnectionPersister.SaveConnection(connection)
	if err != nil {
		return nil, err
	}
	return connectionCreated, nil
}

func (l *DefaultLocalProvider) GetConnections(_ *http.Request, userID string, page, pageSize int, search, order string, filter string, status []string, kind []string) (*connections.ConnectionPage, error) {
	connectionsPage, err := l.ConnectionPersister.GetConnections(search, order, page, pageSize, filter, status, kind)
	if err != nil {
		return nil, err
	}
	return connectionsPage, nil
}

<<<<<<< HEAD
func (l *DefaultLocalProvider) GetConnectionByID(token string, connectionID uuid.UUID, kind string) (*connections.Connection, int, error) {
	connection, err := l.ConnectionPersister.GetConnection(connectionID, kind)
	if err != nil {
		if err == gorm.ErrRecordNotFound {
			return nil, http.StatusNotFound, err
		}
		return nil, http.StatusInternalServerError, err
	}
	return connection, http.StatusOK, err
=======
func (l *DefaultLocalProvider) GetConnectionByIDAndKind(token string, connectionID uuid.UUID, kind string) (*connections.Connection, int, error) {
	return nil, http.StatusForbidden, ErrLocalProviderSupport
>>>>>>> 323198dd
}

func (l *DefaultLocalProvider) GetConnectionByID(token string, connectionID uuid.UUID) (*connections.Connection, int, error) {
	result := connections.Connection{}
	err := l.DB.Model(&result).Where("id = ?", connectionID).First(&result).Error
	if err != nil {
		if err == gorm.ErrRecordNotFound {
			return nil, http.StatusNotFound, ErrResultNotFound(err)
		}
		return nil, http.StatusInternalServerError, ErrDBRead(err)
	}
	return &result, http.StatusOK, err
}

func (l *DefaultLocalProvider) GetConnectionsByKind(_ *http.Request, _ string, _, _ int, _, _, _ string) (*map[string]interface{}, error) {
	return nil, ErrLocalProviderSupport
}

func (l *DefaultLocalProvider) GetConnectionsStatus(_ *http.Request, _ string) (*connections.ConnectionsStatusPage, error) {
	return nil, ErrLocalProviderSupport
}

func (l *DefaultLocalProvider) UpdateConnection(_ *http.Request, connection *connections.Connection) (*connections.Connection, error) {
	return l.ConnectionPersister.UpdateConnectionByID(connection)
}

func (l *DefaultLocalProvider) UpdateConnectionStatusByID(token string, connectionID uuid.UUID, connectionStatus connections.ConnectionStatus) (*connections.Connection, int, error) {
	updatedConnection, err := l.ConnectionPersister.UpdateConnectionStatusByID(connectionID, connectionStatus)
	if err != nil {
		fmt.Println("on update connection error", err)
		return nil, http.StatusInternalServerError, err
	}
	return updatedConnection, http.StatusOK, nil
}

func (l *DefaultLocalProvider) UpdateConnectionById(req *http.Request, conn *ConnectionPayload, _ string) (*connections.Connection, error) {
	connection := connections.Connection{
		ID:           conn.ID,
		Name:         conn.Name,
		Type:         conn.Type,
		SubType:      conn.SubType,
		Kind:         conn.Kind,
		Metadata:     conn.MetaData,
		Status:       conn.Status,
		CreatedAt:    time.Now(),
		UpdatedAt:    time.Now(),
		CredentialID: *conn.CredentialID,
	}
	return l.UpdateConnection(req, &connection)
}

func (l *DefaultLocalProvider) DeleteConnection(_ *http.Request, connectionID uuid.UUID) (*connections.Connection, error) {
	connection := connections.Connection{ID: connectionID}
	return l.ConnectionPersister.DeleteConnection(&connection)
}

func (l *DefaultLocalProvider) DeleteMesheryConnection() error {
	mesheryConnectionID := uuid.FromStringOrNil(viper.GetString("INSTANCE_ID"))
	_, err := l.DeleteConnection(nil, mesheryConnectionID)
	return err
}

// GetGenericPersister - to return persister
func (l *DefaultLocalProvider) GetGenericPersister() *database.Handler {
	return l.GenericPersister
}

// SetKubeClient - to set meshery kubernetes client
func (l *DefaultLocalProvider) SetKubeClient(client *mesherykube.Client) {
	l.KubeClient = client
}

// GetKubeClient - to get meshery kubernetes client
func (l *DefaultLocalProvider) GetKubeClient() *mesherykube.Client {
	return l.KubeClient
}

// SeedContent- to seed various contents with local provider-like patterns, filters, and applications
func (l *DefaultLocalProvider) SeedContent(log logger.Handler) {
	seededUUIDs := make([]uuid.UUID, 0)
	seedContents := []string{"Pattern", "Application", "Filter"}
	nilUserID := ""
	for _, seedContent := range seedContents {
		go func(comp string, log logger.Handler, seededUUIDs *[]uuid.UUID) {
			names, content, err := getSeededComponents(comp, log)
			if err != nil {
				log.Error(ErrGettingSeededComponents(err, comp))
			} else {
				log.Info("seeding sample ", comp, "s")
				switch comp {
				case "Pattern":
					for i, name := range names {
						id, _ := uuid.NewV4()
						var pattern = &MesheryPattern{
							PatternFile: content[i],
							Name:        name,
							ID:          &id,
							UserID:      &nilUserID,
							Visibility:  Published,
							Location: map[string]interface{}{
								"host":   "",
								"path":   "",
								"type":   "local",
								"branch": "",
							},
						}
						log.Debug("seeding "+comp+": ", name)
						_, err := l.MesheryPatternPersister.SaveMesheryPattern(pattern)
						if err != nil {
							log.Error(ErrGettingSeededComponents(err, comp+"s"))
						}
						*seededUUIDs = append(*seededUUIDs, id)
					}
				case "Filter":
					for i, name := range names {
						id, _ := uuid.NewV4()
						var filter = &MesheryFilter{
							FilterFile: []byte(content[i]),
							Name:       name,
							ID:         &id,
							UserID:     &nilUserID,
							Visibility: Published,
							Location: map[string]interface{}{
								"host":   "",
								"path":   "",
								"type":   "local",
								"branch": "",
							},
						}
						log.Debug("seeding "+comp+": ", name)
						_, err := l.MesheryFilterPersister.SaveMesheryFilter(filter)
						if err != nil {
							log.Error(ErrGettingSeededComponents(err, comp+"s"))
						}
						*seededUUIDs = append(*seededUUIDs, id)
					}
				case "Application":
					mapNameToTypeToContent := make(map[string]map[string]string)
					for i, name := range names {
						ss := strings.Split(name, "_")
						if len(ss) < 2 {
							continue
						}
						if mapNameToTypeToContent[ss[0]] == nil {
							mapNameToTypeToContent[ss[0]] = make(map[string]string)
						}
						mapNameToTypeToContent[ss[0]][ss[1]] = content[i]
					}
					for name, contents := range mapNameToTypeToContent {
						id, _ := uuid.NewV4()
						var k8sfile string
						var patternfile string
						for typ, content := range contents {
							if strings.Contains(typ, "k8s") {
								k8sfile = content
							} else {
								patternfile = content
							}
						}
						var app = &MesheryApplication{
							ApplicationFile: patternfile,
							Type: sql.NullString{
								String: string(K8sManifest),
								Valid:  true,
							},
							SourceContent: []byte(k8sfile),
							Name:          name,
							ID:            &id,
						}
						log.Debug("seeding "+comp+": ", name)
						_, err := l.MesheryApplicationPersister.SaveMesheryApplication(app)
						if err != nil {
							log.Error(ErrGettingSeededComponents(err, comp+"s"))
						}
						*seededUUIDs = append(*seededUUIDs, id)
					}
				}
			}
		}(seedContent, log, &seededUUIDs)
	}

	// seed default organization
	go func() {
		id, _ := uuid.NewV4()
		org := &Organization{
			ID:          &id,
			Name:        "My Org",
			Country:     "",
			Region:      "",
			Description: "This is default organization",
			Owner:       uuid.Nil,
		}
		count, _ := l.OrganizationPersister.GetOrganizationsCount()
		if count == 0 {
			_, err := l.OrganizationPersister.SaveOrganization(org)
			if err != nil {
				log.Error(ErrGettingSeededComponents(err, "organization"))
			}
		}
	}()
}
func (l *DefaultLocalProvider) Cleanup() error {
	if err := l.MesheryK8sContextPersister.DB.Migrator().DropTable(&K8sContext{}); err != nil {
		return err
	}
	if err := l.MesheryK8sContextPersister.DB.Migrator().DropTable(&connections.Connection{}); err != nil {
		return err
	}
	if err := l.MesheryK8sContextPersister.DB.Migrator().DropTable(&MesheryPattern{}); err != nil {
		return err
	}
	if err := l.MesheryK8sContextPersister.DB.Migrator().DropTable(&MesheryApplication{}); err != nil {
		return err
	}

	if err := l.KeyPersister.DB.Migrator().DropTable(&Key{}); err != nil {
		return err
	}

	return l.MesheryK8sContextPersister.DB.Migrator().DropTable(&MesheryFilter{})
}

func (l *DefaultLocalProvider) SaveUserCredential(token string, credential *Credential) (*Credential, error) {
	result := l.GetGenericPersister().Table("credentials").Create(&credential)
	if result.Error != nil {
		return nil, fmt.Errorf("error saving user credentials: %v", result.Error)
	}
	return nil, nil
}

func (l *DefaultLocalProvider) GetCredentialByID(token string, credentialID uuid.UUID) (*Credential, int, error) {
	return nil, http.StatusForbidden, ErrLocalProviderSupport
}

func (l *DefaultLocalProvider) GetUserCredentials(_ *http.Request, userID string, page, pageSize int, search, order string) (*CredentialsPage, error) {
	result := l.GetGenericPersister().Select("*").Where("user_id=? and deleted_at is NULL", userID)
	if result.Error != nil {
		return nil, result.Error
	}
	if search != "" {
		like := "%" + strings.ToLower(search) + "%"
		result = result.Where("(lower(name) like ?)", like)
	}

	result = result.Order(order)

	var count int64
	if err := result.Count(&count).Error; err != nil {
		return nil, fmt.Errorf("error retrieving count of credentials for user id: %s - %v", userID, err)
	}

	var credentialsList []*Credential
	if count > 0 {
		if err := result.Offset(page * pageSize).Limit(pageSize).Find(&credentialsList).Error; err != nil {
			if err != gorm.ErrRecordNotFound {
				return nil, fmt.Errorf("error retrieving credentials for user id: %s - %v", userID, err)
			}
		}
	}

	credentialsPage := &CredentialsPage{
		Credentials: credentialsList,
		Page:        page,
		PageSize:    pageSize,
		TotalCount:  int(count),
	}

	if result.Error != nil {
		return nil, fmt.Errorf("error getting user credentials: %v", result.Error)
	}
	return credentialsPage, nil
}

func (l *DefaultLocalProvider) UpdateUserCredential(_ *http.Request, credential *Credential) (*Credential, error) {
	updatedCredential := &Credential{}
	if err := l.GetGenericPersister().Model(*updatedCredential).Where("user_id = ? AND id = ? AND deleted_at is NULL", credential.UserID, credential.ID).Updates(credential); err != nil {
		return nil, fmt.Errorf("error updating user credential: %v", err)
	}

	if err := l.GetGenericPersister().Where("user_id = ? AND id = ?", credential.UserID, credential.ID).First(updatedCredential).Error; err != nil {
		return nil, fmt.Errorf("error getting updated user credential: %v", err)
	}
	return updatedCredential, nil
}

func (l *DefaultLocalProvider) DeleteUserCredential(_ *http.Request, credentialID uuid.UUID) (*Credential, error) {
	delCredential := &Credential{}
	if err := l.GetGenericPersister().Model(&Credential{}).Where("id = ?", credentialID).Update("deleted_at", time.Now()).Error; err != nil {
		return nil, err
	}
	if err := l.GetGenericPersister().Where("id = ?", credentialID).First(delCredential).Error; err != nil {
		return nil, err
	}
	return delCredential, nil
}

// GetOrganizations returns the list of organizations
func (l *DefaultLocalProvider) GetOrganizations(_, page, pageSize, search, order, updatedAfter string) ([]byte, error) {
	if page == "" {
		page = "0"
	}
	if pageSize == "" {
		pageSize = "10"
	}

	pg, err := strconv.ParseUint(page, 10, 32)
	if err != nil {
		return nil, ErrPageNumber(err)
	}

	pgs, err := strconv.ParseUint(pageSize, 10, 32)
	if err != nil {
		return nil, ErrPageSize(err)
	}

	return l.OrganizationPersister.GetOrganizations(search, order, pg, pgs, updatedAfter)
}

// GetKeys returns the list of keys
func (l *DefaultLocalProvider) GetUsersKeys(_, _, _, search, order, updatedAfter string, _ string) ([]byte, error) {
	keys, err := l.KeyPersister.GetUsersKeys(search, order, updatedAfter)
	if err != nil {
		return nil, err
	}
	return keys, nil
}

// GetKey returns the key for the given keyID
func (l *DefaultLocalProvider) GetUsersKey(_ *http.Request, keyID string) ([]byte, error) {
	id := uuid.FromStringOrNil(keyID)
	return l.KeyPersister.GetUsersKey(id)
}

// SaveKey saves the given key with the provider
func (l *DefaultLocalProvider) SaveUsersKey(_ string, keys []*Key) ([]*Key, error) {
	// fmt.Printf(keys)
	return l.KeyPersister.SaveUsersKeys(keys)
}

func (l *DefaultLocalProvider) GetWorkspaces(_, _, _, _, _, _, _ string) ([]byte, error) {
	return []byte(""), ErrLocalProviderSupport
}

func (l *DefaultLocalProvider) GetWorkspaceByID(_ *http.Request, _, _ string) ([]byte, error) {
	return []byte(""), ErrLocalProviderSupport
}

func (l *DefaultLocalProvider) DeleteWorkspace(_ *http.Request, _ string) ([]byte, error) {
	return []byte(""), ErrLocalProviderSupport
}

func (l *DefaultLocalProvider) SaveWorkspace(_ *http.Request, _ *WorkspacePayload, _ string, _ bool) ([]byte, error) {
	return []byte(""), ErrLocalProviderSupport
}

func (l *DefaultLocalProvider) UpdateWorkspace(_ *http.Request, _ *WorkspacePayload, _ string) (*Workspace, error) {
	return nil, ErrLocalProviderSupport
}

func (l *DefaultLocalProvider) GetEnvironmentsOfWorkspace(_ *http.Request, _, _, _, _, _, _ string) ([]byte, error) {
	return []byte(""), ErrLocalProviderSupport
}

func (l *DefaultLocalProvider) AddEnvironmentToWorkspace(_ *http.Request, _, _ string) ([]byte, error) {
	return []byte(""), ErrLocalProviderSupport
}

func (l *DefaultLocalProvider) RemoveEnvironmentFromWorkspace(_ *http.Request, _ string, _ string) ([]byte, error) {
	return []byte(""), ErrLocalProviderSupport
}

func (l *DefaultLocalProvider) GetDesignsOfWorkspace(_ *http.Request, _, _, _, _, _, _ string) ([]byte, error) {
	return []byte(""), ErrLocalProviderSupport
}

func (l *DefaultLocalProvider) AddDesignToWorkspace(_ *http.Request, _, _ string) ([]byte, error) {
	return []byte(""), ErrLocalProviderSupport
}

func (l *DefaultLocalProvider) RemoveDesignFromWorkspace(_ *http.Request, _ string, _ string) ([]byte, error) {
	return []byte(""), ErrLocalProviderSupport
}

// GetOrganization returns the organization for the given organizationID
func (l *DefaultLocalProvider) GetOrganization(_ *http.Request, organizationId string) ([]byte, error) {
	id := uuid.FromStringOrNil(organizationId)
	return l.OrganizationPersister.GetOrganzation(id)
}

// SaveOrganization saves given organization with the provider
func (l *DefaultLocalProvider) SaveOrganization(_ string, organization *Organization) ([]byte, error) {
	return l.OrganizationPersister.SaveOrganization(organization)
}

// githubRepoPatternScan & githubRepoFilterScan takes in github repo owner, repo name, path from where the file/files are needed
// to be imported
//
// If the path name is like dir1/dir2 then only the given path will be scanned for the file
// but if the path name is like dir1/dir2/** then it will recursively scan all of the directories
// inside the path. If path is empty then only the root is scanned for patterns/ filters
func githubRepoPatternScan(
	owner,
	repo,
	path,
	branch string,
) ([]MesheryPattern, error) {
	var mu sync.Mutex
	ghWalker := walker.NewGit()
	result := make([]MesheryPattern, 0)
	err := ghWalker.Owner(owner).
		Repo(repo).
		Branch(branch).
		Root(path).
		RegisterFileInterceptor(func(f walker.File) error {
			ext := filepath.Ext(f.Name)
			if ext == ".yml" || ext == ".yaml" {
				name, err := GetPatternName(string(f.Content))
				if err != nil {
					return err
				}

				pf := MesheryPattern{
					Name:        name,
					PatternFile: string(f.Content),
					Location: map[string]interface{}{
						"type":   "github",
						"host":   fmt.Sprintf("github.com/%s/%s", owner, repo),
						"path":   f.Path,
						"branch": branch,
					},
				}

				mu.Lock()
				result = append(result, pf)
				mu.Unlock()
			}

			return nil
		}).Walk()
	return result, err
}

func githubRepoFilterScan(
	owner,
	repo,
	path,
	branch string,
) ([]MesheryFilter, error) {
	var mu sync.Mutex
	ghWalker := walker.NewGit()
	result := make([]MesheryFilter, 0)

	err := ghWalker.
		Owner(owner).
		Repo(repo).
		Branch(branch).
		Root(path).
		RegisterFileInterceptor(func(f walker.File) error {
			ext := filepath.Ext(f.Name)
			if ext == ".yml" || ext == ".yaml" {
				name, err := GetFilterName(string(f.Content))
				if err != nil {
					return err
				}

				ff := MesheryFilter{
					Name:       name,
					FilterFile: []byte(f.Content),
					Location: map[string]interface{}{
						"type":   "github",
						"host":   fmt.Sprintf("github.com/%s/%s", owner, repo),
						"path":   f.Path,
						"branch": branch,
					},
				}

				mu.Lock()
				result = append(result, ff)
				mu.Unlock()
			}

			return nil
		}).
		Walk()

	return result, err
}

func genericHTTPPatternFile(fileURL string) ([]MesheryPattern, error) {
	resp, err := http.Get(fileURL)
	if err != nil {
		return nil, err
	}
	if resp.StatusCode != http.StatusOK {
		return nil, fmt.Errorf("file not found")
	}

	defer SafeClose(resp.Body)

	body, err := io.ReadAll(resp.Body)
	if err != nil {
		return nil, err
	}
	result := string(body)

	name, err := GetPatternName(result)
	if err != nil {
		return nil, err
	}

	pf := MesheryPattern{
		Name:        name,
		PatternFile: result,
		Location: map[string]interface{}{
			"type":   "http",
			"host":   fileURL,
			"path":   "",
			"branch": "",
		},
	}

	return []MesheryPattern{pf}, nil
}

func genericHTTPFilterFile(fileURL string) ([]MesheryFilter, error) {
	resp, err := http.Get(fileURL)
	if err != nil {
		return nil, err
	}
	if resp.StatusCode != http.StatusOK {
		return nil, fmt.Errorf("file not found")
	}

	defer SafeClose(resp.Body)

	body, err := io.ReadAll(resp.Body)
	if err != nil {
		return nil, err
	}
	result := string(body)

	name, err := GetFilterName(result)
	if err != nil {
		return nil, err
	}

	ff := MesheryFilter{
		Name:       name,
		FilterFile: []byte(result),
		Location: map[string]interface{}{
			"type":   "http",
			"host":   fileURL,
			"path":   "",
			"branch": "",
		},
	}

	return []MesheryFilter{ff}, nil
}

// getSeededComponents reads the directory recursively looking for seed content
// Note- This function does not throw meshkit errors because the only method that calls it,"SeedContent" wraps the errors in meshkit errors.
// If this function is reused somewhere else, make sure to wrap its errors in appropriate meshkit errors, otherwise it can cause can a panic.
func getSeededComponents(comp string, log logger.Handler) ([]string, []string, error) {
	wd := utils.GetHome()
	switch comp {
	case "Pattern":
		wd = filepath.Join(wd, ".meshery", "content", "patterns")
	case "Filter":
		wd = filepath.Join(wd, ".meshery", "content", "filters", "binaries")
	case "Application":
		wd = filepath.Join(wd, ".meshery", "content", "applications")
	}
	_, err := os.Stat(wd)
	if err != nil && !os.IsNotExist(err) {
		return nil, nil, err
	} else if os.IsNotExist(err) {
		log.Info("creating directories for seeding... ", wd)
		er := os.MkdirAll(wd, 0777)
		if er != nil {
			return nil, nil, er
		}
	}
	if !viper.GetBool("SKIP_DOWNLOAD_CONTENT") {
		err = downloadContent(comp, wd)
		if err != nil {
			log.Error(ErrDownloadingSeededComponents(err, comp))
		}
	}
	log.Info("extracting "+comp+"s from ", wd)
	var names []string
	var contents []string
	err = filepath.WalkDir(wd,
		func(path string, d os.DirEntry, err error) error {
			if err != nil {
				return err
			}
			if !d.IsDir() {
				file, err := os.OpenFile(path, os.O_RDONLY, 0444)
				if err != nil {
					return err
				}
				content, err := io.ReadAll(file)
				if err != nil {
					return err
				}
				names = append(names, d.Name())
				contents = append(contents, string(content))
			}
			return nil
		})
	if err != nil {
		return nil, nil, err
	}
	return names, contents, nil
}

// Below helper functions are for downloading seed content and can be re used in future as the way of extracting them changes, like endpoint changes or so. That is why, they are encapsulated into general functions
func downloadContent(comp string, downloadpath string) error {
	switch comp {
	case "Pattern":
		walk := walker.NewGithub()
		return walk.Owner("service-mesh-patterns").Repo("service-mesh-patterns").Root("samples/").Branch("master").RegisterFileInterceptor(func(gca walker.GithubContentAPI) error {
			path := filepath.Join(downloadpath, gca.Name)
			file, err := os.Create(path)
			if err != nil {
				return err
			}
			defer file.Close()
			content, err := base64.StdEncoding.DecodeString(gca.Content)
			if err != nil {
				return err
			}
			fmt.Fprintf(file, "%s", content)
			return nil
		}).Walk()
	case "Filter":
		return getFiltersFromWasmFiltersRepo(downloadpath)
	case "Application":
		walk := walker.NewGit()
		return walk.Owner("service-mesh-patterns").Repo("service-mesh-patterns").Root("samples/applications/").Branch("master").RegisterDirInterceptor(func(d walker.Directory) error {
			err := os.Mkdir(downloadpath, 0777)
			if err != nil && !os.IsExist(err) {
				return err
			}
			walkfile := walker.NewGit()
			return walkfile.Owner("service-mesh-patterns").Repo("service-mesh-patterns").Root("samples/applications/" + d.Name).Branch("master").RegisterFileInterceptor(func(f walker.File) error {
				path := filepath.Join(downloadpath, d.Name+"_"+f.Name)
				file, err := os.Create(path)
				if err != nil {
					return err
				}
				defer file.Close()
				fmt.Fprintf(file, "%s", f.Content)
				return nil
			}).Walk()
		}).Walk()
	}
	return nil
}

func getFiltersFromWasmFiltersRepo(downloadPath string) error {
	// releaseName, err := getLatestStableReleaseTag()
	// if err != nil {
	// 	return err
	// }
	//Temporary hardcoding until https://github.com/layer5io/wasm-filters/issues/38 is resolved
	downloadURL := "https://github.com/layer5io/wasm-filters/releases/download/v0.1.0/wasm-filters-v0.1.0.tar.gz"
	res, err := http.Get(downloadURL)
	if err != nil {
		return err
	}
	gzipStream := res.Body
	return extractTarGz(gzipStream, downloadPath)
}
func extractTarGz(gzipStream io.Reader, downloadPath string) error {
	uncompressedStream, err := gzip.NewReader(gzipStream)
	if err != nil {
		return err
	}

	tarReader := tar.NewReader(uncompressedStream)

	for {
		header, err := tarReader.Next()
		if err == io.EOF {
			break
		}
		if err != nil {
			return err
		}
		switch header.Typeflag {
		case tar.TypeReg:
			if strings.HasSuffix(header.Name, ".wasm") {
				outFile, err := os.Create(filepath.Join(downloadPath, header.Name))
				if err != nil {
					return err
				}
				if _, err := io.Copy(outFile, tarReader); err != nil {
					return err
				}
				outFile.Close()
			}
		}
	}
	return nil
}

// // GetLatestStableReleaseTag fetches and returns the latest release tag from GitHub
// func getLatestStableReleaseTag() (string, error) {
// 	url := "https://github.com/layer5io/wasm-filters/releases/latest"
// 	resp, err := http.Get(url)
// 	if err != nil {
// 		return "", errors.New("failed to get latest stable release tag")
// 	}
// 	defer SafeClose(resp.Body)

// 	if resp.StatusCode != http.StatusOK {
// 		return "", errors.New("failed to get latest stable release tag")
// 	}

// 	body, err := io.ReadAll(resp.Body)
// 	if err != nil {
// 		return "", errors.New("failed to get latest stable release tag")
// 	}
// 	re := regexp.MustCompile("/releases/tag/(.*?)\"")
// 	releases := re.FindAllString(string(body), -1)
// 	latest := strings.ReplaceAll(releases[0], "/releases/tag/", "")
// 	latest = strings.ReplaceAll(latest, "\"", "")
// 	return latest, nil
// }<|MERGE_RESOLUTION|>--- conflicted
+++ resolved
@@ -1057,7 +1057,6 @@
 	return connectionsPage, nil
 }
 
-<<<<<<< HEAD
 func (l *DefaultLocalProvider) GetConnectionByID(token string, connectionID uuid.UUID, kind string) (*connections.Connection, int, error) {
 	connection, err := l.ConnectionPersister.GetConnection(connectionID, kind)
 	if err != nil {
@@ -1067,10 +1066,10 @@
 		return nil, http.StatusInternalServerError, err
 	}
 	return connection, http.StatusOK, err
-=======
+}
+
 func (l *DefaultLocalProvider) GetConnectionByIDAndKind(token string, connectionID uuid.UUID, kind string) (*connections.Connection, int, error) {
 	return nil, http.StatusForbidden, ErrLocalProviderSupport
->>>>>>> 323198dd
 }
 
 func (l *DefaultLocalProvider) GetConnectionByID(token string, connectionID uuid.UUID) (*connections.Connection, int, error) {
