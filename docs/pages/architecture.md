---
layout: page
title: Meshery Architecture
permalink: architecture
---

# Architecture
## Overview
<a href="{{site.baseurl}}/assets/images/meshery-architecture.svg"><img src="{{site.baseurl}}/assets/images/meshery-architecture.svg" /></a>

## Clients
<a href="{{site.baseurl}}/assets/img/architecture/meshery-architecture-clients.svg"><img src="{{site.baseurl}}/assets/img/architecture/meshery-architecture-clients.svg" /></a>

## Providers
<a href="{{site.baseurl}}/assets/img/architecture/meshery-architecture-providers.svg"><img src="{{site.baseurl}}/assets/img/architecture/meshery-architecture-providers.svg" /></a>

## Network Ports 
Meshery uses the following list of network ports to interface with its various components:

| Adapter       | Port          |
| :------------ | :------------ |
| Meshery REST API | 9081/tcp |
{% assign adaptersSortedByPort = site.adapters | sort: 'port' -%}
{% for adapter in adaptersSortedByPort -%}
{% if adapter.port -%}
| [{{ adapter.name }}]({{ site.baseurl }}{{ adapter.url }}) | {{ adapter.port }} |
{% endif -%}
{% endfor %}

<<<<<<< HEAD
See the [Adapters](service-meshes/adapters) section for more information on the function of an adapter.
=======
See the [Adapters](service-meshes/adapters) section for more information on the function of an adapter.


## Statefulness in Meshery components
Some components within Meshery's architecture are concerned with persisting data while others are only
concerned with a long-lived configuration, while others have no state at all.

| Components        | Persistence   | Description                                                           |
| :------------     | :------------ |:--------------------------------------------------------------------- |
| mesheryctl        | stateless     | command line interface that has a configuration file                  |
| Meshery Adapters  | stateless     | interface with service meshes on a transactional basis                |
| Meshery Server    | caches state  | application cache is stored in user's `$HOME/.meshery/` folder        |
| Meshery Providers | stateless     | location of persistent user preferences, environment, tests and so on |
>>>>>>> a1b0a2ae
<|MERGE_RESOLUTION|>--- conflicted
+++ resolved
@@ -27,11 +27,7 @@
 {% endif -%}
 {% endfor %}
 
-<<<<<<< HEAD
 See the [Adapters](service-meshes/adapters) section for more information on the function of an adapter.
-=======
-See the [Adapters](service-meshes/adapters) section for more information on the function of an adapter.
-
 
 ## Statefulness in Meshery components
 Some components within Meshery's architecture are concerned with persisting data while others are only
@@ -42,5 +38,4 @@
 | mesheryctl        | stateless     | command line interface that has a configuration file                  |
 | Meshery Adapters  | stateless     | interface with service meshes on a transactional basis                |
 | Meshery Server    | caches state  | application cache is stored in user's `$HOME/.meshery/` folder        |
-| Meshery Providers | stateless     | location of persistent user preferences, environment, tests and so on |
->>>>>>> a1b0a2ae
+| Meshery Providers | stateless     | location of persistent user preferences, environment, tests and so on |