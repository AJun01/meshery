--- conflicted
+++ resolved
@@ -476,27 +476,6 @@
   async function handleSubmit({ data, id, name, type, source_type }) {
     updateProgress({ showProgress : true })
     if (type === FILE_OPS.DELETE) {
-<<<<<<< HEAD
-      // TODO: delete
-      let response = await showModal("");
-      console.log(response);
-      if (response ==="Yes"){
-        dataFetch(
-          `/api/application/${id}`,
-          {
-            credentials : "include",
-            method : "DELETE",
-          },
-          () => {
-            console.log("ApplicationFile API", `/api/application/${id}`);
-            updateProgress({ showProgress : false });
-            resetSelectedRowData()();
-          },
-          // handleError
-          handleError(ACTION_TYPES.DELETE_APPLICATIONS)
-        );
-      }
-=======
       const response = await showModal(1);
       if (response=="No"){
         updateProgress({ showProgress : false })
@@ -527,10 +506,14 @@
         // handleError
         handleError(ACTION_TYPES.DELETE_APPLICATIONS)
       );
->>>>>>> de138fb1
     }
 
     if (type === FILE_OPS.UPDATE) {
+      let response = await showUpdateModel(1);
+      if (response=="No"){
+        updateProgress({ showProgress : false })
+        return;
+      }
       dataFetch(
         `/api/application/${source_type}`,
         {
@@ -541,6 +524,17 @@
         () => {
           console.log("ApplicationFile API", `/api/application/${source_type}`);
           updateProgress({ showProgress : false });
+          enqueueSnackbar(`"${name}" Application Updated Successfully`, {
+            variant : "success",
+            action : function Action(key) {
+              return (
+                <IconButton key="close" aria-label="Close" color="inherit" onClick={() => closeSnackbar(key)}>
+                  <CloseIcon />
+                </IconButton>
+              );
+            },
+            autoHideDuration : 2000,
+          });
         },
         // handleError
         handleError(ACTION_TYPES.UPDATE_APPLICATIONS)
@@ -745,6 +739,14 @@
     return response;
   }
 
+  async function showUpdateModel(count){
+    let response = await modalRef.current.show({
+      title : `Update ${count ? count : ""} Application${count > 1 ? "s" : ''}?`,
+      subtitle : `Are you sure you want to update ${count > 1 ? "these" : 'this'} ${count ? count : ""} application${count > 1 ? "s" : ''}?`,
+      options : ["Yes","No"],
+    });
+    return response;
+  }
   async function deleteApplication(id) {
     dataFetch(
       `/api/application/${id}`,
