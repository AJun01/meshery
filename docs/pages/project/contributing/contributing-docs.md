--- conflicted
+++ resolved
@@ -53,7 +53,7 @@
 Restart your WSL VM before moving forward.
 
 - For installing Ruby, run:
-<<<<<<< HEAD
+
   ```bash
     rvm install ruby
     rvm --default use ruby 2.7.5
@@ -77,14 +77,7 @@
   ```C:\Ruby24-x64\lib\ruby\gems\2.4.0\gems\eventmachine-1.2.5-x64-mingw32\lib```
   
 - Add ```require 'em/pure_ruby' ``` in the first line of the <strong>eventmachine.rb</strong> file
-  
-=======
-{% capture code_content %}rvm install ruby
-rvm --default use ruby 2.7.1
-gem update
-gem install jekyll bundler{% endcapture %}
-{% include code.html code=code_content %}
->>>>>>> a6a1caa3
+
 ### For Linux
 
 - Prerequisites
@@ -187,16 +180,10 @@
 - Alternatively, if you have Docker installed, then type `make docker-docs` to view the changes
 - If you're unable to install the required Ruby version, then manually configure the `Gemfile` as below (not recommended! Do only if above two steps fail):
 
-<<<<<<< HEAD
 ```
 source "https://rubygems.org"
 ruby '2.7.5' //to any version you have installed
 ```
-=======
-{% capture code_content %}source "https://rubygems.org"
-ruby '2.7.1' //to any version you have installed{% endcapture %}
-{% include code.html code=code_content %}
->>>>>>> a6a1caa3
 
 Automatically the `Gemfile.lock` will update once the `make docs` is given (for Windows, run `bundle exec jekyll serve` if WSL2 isn't present)
 
