--- conflicted
+++ resolved
@@ -71,15 +71,11 @@
       - name: Setup Go
         uses: actions/setup-go@master
         with:
-<<<<<<< HEAD
-          go-version: "1.19"
+          go-version: "1.21"
       - name: Set up Docker Buildx
         uses: docker/setup-buildx-action@v2 
         with:
-          docker-version: "21.03.13"
-=======
-          go-version: "1.21"
->>>>>>> cc8eb2fe
+          docker-version: "21.03.13" 
       - name: Create k8s Kind Cluster
         uses: helm/kind-action@v1.1.0
         with:
