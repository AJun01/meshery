---
layout: default
title: Publishing a Design
permalink: extensions/publishing-a-design
language: en
display-title: "false"
list: exclude
type: meshmap
---

# Publishing a Design

Publishing a design lets you make your content visible to any anonymous visitior of meshery.io/catalog and any Meshery Cloud user. Anyone with the link can view the design.

You can publish design into Meshery's Catalog using Extensions. Let's discuss the process below.

**Step 1: Access the Extensions UI**


Note: To publish a design you must be the author of the design.


**Step 2: Navigate to the Designs Tab and Select your Design**


Once you have accessed the Extension's UI, navigate to the Designs tab. In this tab you can see all your designs with their "<b>Name</b>" and "<b>Date Modified</b>". From the designs table, you can click or drag and drop your design onto the canvas.

<a href="{{ site.baseurl }}/assets/img/meshmap/design.png"><img style="border-radius: 0.5%;" alt="Import-Application" style="width:800px;height:auto;" src="{{ site.baseurl }}/assets/img/meshmap/design.png" /></a>


**Step 3: Select Publish actions on the design**

To select actions, hover over your design in the table and choose <b>publish</b>. 

<a href="{{ site.baseurl }}/assets/img/meshmap/action-publish.png"><img style="border-radius: 0.5%;" alt="Import-Application" style="width:800px;height:auto;" src="{{ site.baseurl }}/assets/img/meshmap/action-publish.png" /></a>


**Step 4: Confirm additional information about your design**

Catalog curation involves a process of review by Meshery Maintainers. In order to facilitate this review process, add details about your design. Indentify the most appropriate design type by selecting from the predefined list, and also, identify technologies included in your design by checkmarking one or more of them. Click "Publish" in order to send your design for review by Meshery Maintainers. You will receive an email confirming your submission.

<a href="{{ site.baseurl }}/assets/img/meshmap/publish-modal.png"><img style="border-radius: 0.5%;" alt="Import-Application" style="width:800px;height:auto;" src="{{ site.baseurl }}/assets/img/meshmap/publish-modal.png" /></a>

**Step 5: Congratulations on publishing your first design**

You are all set. Your request to publish this design is sent to Meshery Maintainers. Create more designs!

<<<<<<< HEAD
### Watch a tutorial on how to publish a design
<video class="videoTest" width="750" height="auto" autoplay="" muted ="" loop="">
  <source src="{{ site.baseurl }}/assets/img/meshmap/how-to-publish-your-design.mp4" type="video/mp4" />
 Your browser does not support the video tag
</video>
=======
### Tutorial: How to publish a design

<div style="max-width: 800px">
  <div class="iframe-container">
    <iframe src="https://www.youtube.com/embed/UCKS4eSB7AY" title="How to Publish Designs using Meshery Extension" frameborder="0" allow="accelerometer; autoplay; clipboard-write; encrypted-media; gyroscope; picture-in-picture; web-share" allowfullscreen></iframe>
  </div>
</div>
>>>>>>> 3dbfcb73
<|MERGE_RESOLUTION|>--- conflicted
+++ resolved
@@ -45,18 +45,10 @@
 
 You are all set. Your request to publish this design is sent to Meshery Maintainers. Create more designs!
 
-<<<<<<< HEAD
-### Watch a tutorial on how to publish a design
-<video class="videoTest" width="750" height="auto" autoplay="" muted ="" loop="">
-  <source src="{{ site.baseurl }}/assets/img/meshmap/how-to-publish-your-design.mp4" type="video/mp4" />
- Your browser does not support the video tag
-</video>
-=======
 ### Tutorial: How to publish a design
 
 <div style="max-width: 800px">
   <div class="iframe-container">
     <iframe src="https://www.youtube.com/embed/UCKS4eSB7AY" title="How to Publish Designs using Meshery Extension" frameborder="0" allow="accelerometer; autoplay; clipboard-write; encrypted-media; gyroscope; picture-in-picture; web-share" allowfullscreen></iframe>
   </div>
-</div>
->>>>>>> 3dbfcb73
+</div>