--- conflicted
+++ resolved
@@ -1,10 +1,9 @@
 {
   "name": "meshery-server",
   "type": "component",
-<<<<<<< HEAD
-  "next_error_code": 2047
 
-=======
-  "next_error_code": 2045
->>>>>>> 7e5b549f
+  "next_error_code": 2052
+
+
+ 
 }