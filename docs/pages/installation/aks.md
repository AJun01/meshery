--- conflicted
+++ resolved
@@ -1,133 +1,71 @@
----
-layout: page
-title: AKS
-permalink: installation/platforms/aks
-type: installation
-language: en
-list: include
-image: /docs/assets/img/platforms/aks.svg
-<<<<<<< HEAD
-=======
----
-
-{% include installation_prerequisites.html %}
-
-**To set up and run Meshery on AKS**:
-
-- Connect Meshery to your AKS cluster
-    * [Meshery CLI (mesheryctl)](#connect-meshery-to-azure-kubernetes-cluster)
-    * [Azure CLI (az)](https://docs.microsoft.com/en-us/cli/azure/install-azure-cli)
-
-- [Install Meshery on your AKS cluster](#install-meshery-into-your-aks-cluster)
-- [Access Meshery's UI](#port-forward-to-the-meshery-ui)
-
-#### **Connect Meshery to Azure Kubernetes Cluster**
-
-The following set of instructions expects you to have created a AKS cluster in your resource group Configure Meshery to connect to your AKS cluster by executing:
-
-```
-$ mesheryctl system config aks
-```
-
-#### **Manual Steps**
-
-Alternatively, you may execute the following steps to manually configure Meshery to connect to your AKS cluster.
-
-- Install [Azure CLI(az)](https://docs.microsoft.com/en-us/cli/azure/install-azure-cli), and login
-to your azure account using *az login*.
-- After successfull login, you have to select the subscription with which your AKS is associated with
-```shell script
-az account set --subscription {{SUBSCRIPTION_ID}}
-```
-- Get the kubeconfig from your AKS cluster
-```shell script
-az aks get-credentials --resource-group {{RESOURCE_GROUP}} --name {{AKS_SERVICE_NAME}}
-```
-- Set your cluster context and check your cluster-info
-```shell script
-kubectl set-context {{AKS_SERVICE_NAME}}
-kubectl cluster-info
-```
-
-##### **Install Meshery into your AKS cluster** 
-
-```sh
-$ kubectl create ns meshery
-$ helm repo add meshery https://meshery.io/charts/
-$ helm install meshery --namespace meshery meshery/meshery
-```
-
-##### **Port forward to the Meshery UI**
-
-```sh
-export POD_NAME=$(kubectl get pods --namespace meshery -l "app.kubernetes.io/name=meshery,app.kubernetes.io/instance=meshery" -o jsonpath="{.items[0].metadata.name}")
-kubectl --namespace meshery port-forward $POD_NAME 8080:8080
-```
-
-Congratulations. Meshery should now be running in your AKS cluster and the Meshery UI should be locally accessible. Navigate to [http://localhost:8080](http://localhost:8080] to log into Meshery and start managing your service mesh deployments.
-=======
----
-layout: page
-title: AKS
-permalink: installation/platforms/aks
-type: installation
-language: en
-list: include
->>>>>>> 2160753a
----
-
-{% include installation_prerequisites.html %}
-
-**To set up and run Meshery on AKS**:
-
-- Connect Meshery to your AKS cluster
-    * [Meshery CLI (mesheryctl)](#connect-meshery-to-azure-kubernetes-cluster)
-    * [Azure CLI (az)](https://docs.microsoft.com/en-us/cli/azure/install-azure-cli)
-
-- [Install Meshery on your AKS cluster](#install-meshery-into-your-aks-cluster)
-- [Access Meshery's UI](#port-forward-to-the-meshery-ui)
-
-### **Connect Meshery to Azure Kubernetes Cluster**
-
-The following set of instructions expects you to have created a AKS cluster in your resource group Configure Meshery to connect to your AKS cluster by executing:
-
-```
-$ mesheryctl system config aks
-```
-
-#### **Manual Steps**
-
-Alternatively, you may execute the following steps to manually configure Meshery to connect to your AKS cluster.
-
-- Install [Azure CLI(az)](https://docs.microsoft.com/en-us/cli/azure/install-azure-cli), and login
-to your azure account using *az login*.
-- After successfull login, you have to select the subscription with which your AKS is associated with
-```shell script
-az account set --subscription {{SUBSCRIPTION_ID}}
-```
-- Get the kubeconfig from your AKS cluster
-```shell script
-az aks get-credentials --resource-group {{RESOURCE_GROUP}} --name {{AKS_SERVICE_NAME}}
-```
-- Set your cluster context and check your cluster-info
-```shell script
-kubectl set-context {{AKS_SERVICE_NAME}}
-kubectl cluster-info
-```
-
-### **Install Meshery into your AKS cluster** 
-
-```sh
-$ kubectl create ns meshery
-$ helm repo add meshery https://meshery.io/charts/
-$ helm install meshery --namespace meshery meshery/meshery
-```
-
-### **Port forward to the Meshery UI**
-
-```sh
-export POD_NAME=$(kubectl get pods --namespace meshery -l "app.kubernetes.io/name=meshery,app.kubernetes.io/instance=meshery" -o jsonpath="{.items[0].metadata.name}")
-kubectl --namespace meshery port-forward $POD_NAME 8080:8080
-```
-
+---
+layout: page
+title: AKS
+permalink: installation/platforms/aks
+type: installation
+language: en
+list: include
+image: /docs/assets/img/platforms/aks.svg
+---
+
+{% include installation_prerequisites.html %}
+
+**To set up and run Meshery on AKS**:
+
+- Connect Meshery to your AKS cluster
+    * [Meshery CLI (mesheryctl)](#connect-meshery-to-azure-kubernetes-cluster)
+    * [Azure CLI (az)](https://docs.microsoft.com/en-us/cli/azure/install-azure-cli)
+
+- [Install Meshery on your AKS cluster](#install-meshery-into-your-aks-cluster)
+- [Access Meshery's UI](#port-forward-to-the-meshery-ui)
+
+### **Connect Meshery to Azure Kubernetes Cluster**
+
+The following set of instructions expects you to have created a AKS cluster in your resource group Configure Meshery to connect to your AKS cluster by executing:
+
+```
+$ mesheryctl system config aks
+```
+
+#### **Manual Steps**
+
+Alternatively, you may execute the following steps to manually configure Meshery to connect to your AKS cluster.
+
+- Install [Azure CLI(az)](https://docs.microsoft.com/en-us/cli/azure/install-azure-cli), and login
+to your azure account using *az login*.
+
+- After successfull login, you have to select the subscription with which your AKS is associated with
+
+```shell script
+az account set --subscription {{SUBSCRIPTION_ID}}
+```
+
+- Get the kubeconfig from your AKS cluster
+
+```shell script
+az aks get-credentials --resource-group {{RESOURCE_GROUP}} --name {{AKS_SERVICE_NAME}}
+```
+
+- Set your cluster context and check your cluster-info
+
+```shell script
+kubectl set-context {{AKS_SERVICE_NAME}}
+kubectl cluster-info
+```
+
+### **Install Meshery into your AKS cluster** 
+
+```sh
+$ kubectl create ns meshery
+$ helm repo add meshery https://meshery.io/charts/
+$ helm install meshery --namespace meshery meshery/meshery
+```
+
+### **Port forward to the Meshery UI**
+
+```sh
+export POD_NAME=$(kubectl get pods --namespace meshery -l "app.kubernetes.io/name=meshery,app.kubernetes.io/instance=meshery" -o jsonpath="{.items[0].metadata.name}")
+kubectl --namespace meshery port-forward $POD_NAME 8080:8080
+```
+
 Congratulations. Meshery should now be running in your AKS cluster and the Meshery UI should be locally accessible. Navigate to [http://localhost:8080](http://localhost:8080] to log into Meshery and start managing your service mesh deployments.