name: Meshery UI and Server
on:
  pull_request_target:
<<<<<<< HEAD
    types: [opened, synchronize, reopened]
=======
    types: [opened, synchronize]
>>>>>>> 301d431e
    branches:
      - "master"
    paths-ignore:
      - "docs/**"
      - "mesheryctl/**"
      - "*.md"
      - "*.github/**"
  workflow_dispatch:
    inputs:
      logLevel:
        description: "Log level"
        required: true
        default: "warning"

jobs:
  build-backend:
    name: Backend build
    if: github.repository == 'meshery/meshery'
    runs-on: ubuntu-22.04
    steps:
      - name: Check out code
        uses: actions/checkout@v4
        with:
          fetch-depth: 1
      - name: Setup Go
        uses: actions/setup-go@master
        with:
          go-version: "1.21"
      - name: Build Meshery Server
        env:
          PROVIDER_BASE_URLS: http://localhost:9876
          PORT: 9081
          ADAPTER_URLS: "localhost:10000 localhost:10001 localhost:10002 localhost:10003 localhost:10004 localhost:10009 localhost:10007 localhost:10013"
        run: |
          make build-server
  ui-build:
    name: UI build
    if: github.repository == 'meshery/meshery'
    runs-on: ubuntu-22.04
    steps:
      - name: Check out code
        uses: actions/checkout@v4
        with:
          fetch-depth: 1
      - uses: actions/setup-node@v4
        with:
          node-version: 18
      - name: Cache node modules
        id: node-cache
        uses: actions/cache@v4
        with:
          path: |
            ~/cache
            ~/.cache
            /home/runner/.cache
            !~/cache/exclude
            **/node_modules
            /home/runner/.cache/Cypress
            ~/.npm
            ${{ github.workspace }}/.next/cache
          key: ${{ runner.os }}-nextjs-${{ hashFiles('**/package-lock.json') }}-${{ hashFiles('**.[jt]s', '**.[jt]sx') }}
          restore-keys: |
            ${{ runner.os }}-nextjs-${{ hashFiles('**/package-lock.json') }}-
      - name: Install dependencies
        if: steps.node-cache.outputs.cache-hit != 'true'
        run: |
          cd ui
          npm i
          cd ..
          cd provider-ui
          npm i
      # - name: Cache meshery-ui
      #   id: meshery-ui-cache
      #   uses: actions/cache@v3
      #   with:
      #     path: |
      #       /home/runner/work/meshery/meshery/ui/out
      #     key: ${{ runner.os }}-meshery-ui-${{ hashFiles('**.[jt]s', '**.[jt]sx') }}
      - name: build meshery-ui
        # if: steps.meshery-ui-cache.outputs.cache-hit != 'true'
        run: |
          make ui-meshery-build
      - name: build provider-ui
        run: |
          make ui-provider-build
      - name: Upload meshery-ui artifacts
        uses: actions/upload-artifact@v4
        with:
          name: meshery-ui
          path: /home/runner/work/meshery/meshery/ui/out
      - name: Upload provider-ui artifacts
        uses: actions/upload-artifact@v4
        with:
          name: provider-ui
          path: /home/runner/work/meshery/meshery/provider-ui/out
  tests-ui-e2e:
    needs: [build-backend, ui-build]
    name: UI end-to-end tests
    if: github.repository == 'meshery/meshery'
    runs-on: ubuntu-22.04
    steps:
      - name: Check out code
        uses: actions/checkout@v4
        with:
          fetch-depth: 0
      - name: Check out meshery-istio code
        uses: actions/checkout@v4
        with:
          repository: layer5io/meshery-istio
          path: ./meshery-istio
      - name: Check out meshery-consul code
        uses: actions/checkout@v4
        with:
          repository: layer5io/meshery-consul
          path: ./meshery-consul
      - name: Create k8s Kind Cluster
        uses: helm/kind-action@v1.8.0
        with:
          cluster_name: "kind-cluster"
      - name: Setup Go
        uses: actions/setup-go@master
        with:
          go-version: "1.21"
      - name: Run meshery-istio
        run: |
          mkdir -p /home/runner/.meshery/bin
          cd ./meshery-istio
          go run main.go &
          sleep 60
      - name: Run meshery-consul
        run: |
          mkdir -p /home/runner/.meshery/bin
          cd ./meshery-consul
          go run main.go &
          sleep 60
      - name: Setup node
        uses: actions/setup-node@v4
        with:
          node-version: 18
      - name: Restore node modules cache
        id: node-cache
        uses: actions/cache@v4
        with:
          path: |
            ~/cache
            ~/.cache
            /home/runner/.cache
            !~/cache/exclude
            **/node_modules
            /home/runner/.cache/Cypress
            ~/.npm
            ${{ github.workspace }}/.next/cache
          key: ${{ runner.os }}-nextjs-${{ hashFiles('**/package-lock.json') }}-${{ hashFiles('**.[jt]s', '**.[jt]sx') }}
          restore-keys: |
            ${{ runner.os }}-nextjs-${{ hashFiles('**/package-lock.json') }}-
      - name: Download meshery-ui artifacts
        uses: actions/download-artifact@v4
        with:
          name: meshery-ui
          path: /home/runner/work/meshery/meshery/ui/out
      - name: Download provider-ui artifacts
        uses: actions/download-artifact@v4
        with:
          name: provider-ui
          path: /home/runner/work/meshery/meshery/provider-ui/out
      - name: Run Meshery UI and Server
        env:
          PROVIDER_BASE_URLS: http://localhost:9876
          PORT: 9081
          ADAPTER_URLS: "localhost:10000 localhost:10001 localhost:10002 localhost:10003 localhost:10004 localhost:10009 localhost:10007"
        run: |
          make server &
          sleep 60
      - name: Run Playwright End-to-End Tests
        env:
          MESHERY_SERVER_URL: "http://localhost:9081"
          REMOTE_PROVIDER_URL: "https://meshery.layer5.io"
          REMOTE_PROVIDER_USER_EMAIL: ${{ secrets.REMOTE_PROVIDER_USER_EMAIL }}
          REMOTE_PROVIDER_USER_PASSWORD: ${{ secrets.REMOTE_PROVIDER_USER_PASS }}
          PROVIDER_TOKEN: ${{ secrets.PROVIDER_TOKEN }}
        run: |
          make test-setup-ui
          make test-ui
      - uses: daun/playwright-report-summary@v3
        if: always()
        with:
          github-token: ${{ secrets.GITHUB_TOKEN }}
          report-file: ui/results.json
          comment-title: "Meshery E2E Test with Playwright"
  docker-build-test:
    name: Docker build
    if: github.repository == 'meshery/meshery'
    runs-on: ubuntu-22.04
    steps:
      - name: Check out code
        uses: actions/checkout@v4
        with:
          fetch-depth: 1
      - name: Docker edge build & tag
        if: startsWith(github.ref, 'refs/tags/') != true && success()
        env:
          RELEASE_CHANNEL: "edge"
        run: |
          DOCKER_BUILDKIT=1 docker build -f install/docker/Dockerfile --no-cache -t meshery:edge-latest --build-arg TOKEN=test --build-arg GIT_COMMITSHA=${GITHUB_SHA::8} --build-arg RELEASE_CHANNEL=${RELEASE_CHANNEL} .
          docker tag meshery:edge-latest meshery:edge-${GITHUB_SHA::8}
      - name: Docker edge push
        if: github.event_name != 'pull_request' && startsWith(github.ref, 'refs/tags/') && success()
        run: |
          docker push ${{ secrets.IMAGE_NAME }}:edge-latest
          docker push ${{ secrets.IMAGE_NAME }}:edge-${GITHUB_REF/refs\/tags\//}
          docker push ${{ secrets.IMAGE_NAME }}:edge-${GITHUB_SHA::8}
      - name: Docker Hub Description
        if: github.event_name != 'pull_request' && startsWith(github.ref, 'refs/tags/') && success()
        uses: peter-evans/dockerhub-description@v4
        env:
          DOCKERHUB_USERNAME: ${{ secrets.DOCKER_USERNAME }}
          DOCKERHUB_PASSWORD: ${{ secrets.DOCKER_PASSWORD }}
          DOCKERHUB_REPOSITORY: ${{ secrets.IMAGE_NAME }}

  # validate the swagger docs
  swaggerci:
    if: github.repository == 'meshery/meshery'
    name: swagger-docs
    runs-on: ubuntu-22.04
    steps:
      - uses: actions/checkout@v4
      - name: Check if handlers were modified
        uses: dorny/paths-filter@v3
        id: changes
        with:
          filters: |
            modified:
              - added|modified: "handlers/**"
      - name: Setup go-swagger
        if: steps.changes.outputs.modified == 'true'
        uses: minchao/setup-go-swagger@v1
        with:
          version: v0.26.1
      - name: swagger-spec
        if: steps.changes.outputs.modified == 'true'
        run: swagger generate spec -o ./server/helpers/swagger.yaml --scan-models
      - name: swagger-docs
        if: steps.changes.outputs.modified == 'true'
        run: swagger generate spec -o ./docs/_data/swagger.yml --scan-models && swagger flatten ./docs/_data/swagger.yml -o ./docs/_data/swagger.yml --with-expand --format=yaml

  # validate graphQL schema
  garphql_validate:
    name: Validate GraphQL schema
    if: github.repository == 'meshery/meshery'
    runs-on: ubuntu-latest
    steps:
      - name: Check out code
        uses: actions/checkout@v4
        with:
          fetch-depth: 1
      - name: Check if schema was modified
        uses: dorny/paths-filter@v3
        id: filter
        with:
          filters: |
            modified:
              - added|modified: 'server/internal/graphql/schema/schema.graphql'
      - name: Set up Ruby
        if: steps.filter.outputs.modified == 'true'
        uses: ruby/setup-ruby@v1
        with:
          ruby-version: 3.2.2
          bundler-cache: true
      - name: graphql-docs
        if: steps.filter.outputs.modified == 'true'
        run: |
          cd docs
          bundle install
          bundle exec rake graphql:compile_docs
<|MERGE_RESOLUTION|>--- conflicted
+++ resolved
@@ -1,11 +1,7 @@
 name: Meshery UI and Server
 on:
   pull_request_target:
-<<<<<<< HEAD
-    types: [opened, synchronize, reopened]
-=======
     types: [opened, synchronize]
->>>>>>> 301d431e
     branches:
       - "master"
     paths-ignore:
