--- conflicted
+++ resolved
@@ -6,10 +6,7 @@
 **Attendees**: 
 - Aribisala Adetomiwa
 - Vivek Vishal
-<<<<<<< HEAD
 - Gift Asor
-
-=======
 - Moaz Farrukh
 - Shivanshu Gupta
 - Aman Mishra 
@@ -22,7 +19,6 @@
 - Anuj Kumar Sharma
 - Ayush Sharma
 - Deep Trivedi
->>>>>>> 2eaf4f00
 
 
 Notes: